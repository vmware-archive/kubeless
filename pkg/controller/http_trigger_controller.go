--- conflicted
+++ resolved
@@ -208,13 +208,7 @@
 		}
 
 		// remove ingress resource if any. Ignore any error, as ingress resource will be GC'ed
-<<<<<<< HEAD
-		if httpTriggerObj.Spec.EnableIngress {
-			_ = utils.DeleteIngress(c.clientset, httpTriggerObj.Name, httpTriggerObj.Namespace)
-		}
-=======
-		_ = utils.DeleteIngress(c.clientset, httpTriggerObj.Spec.RouteName, httpTriggerObj.Namespace)
->>>>>>> 46c86cce
+		_ = utils.DeleteIngress(c.clientset, httpTriggerObj.Name, httpTriggerObj.Namespace)
 
 		err = c.httpTriggerObjRemoveFinalizer(httpTriggerObj)
 		if err != nil {
@@ -235,32 +229,13 @@
 	}
 
 	// create ingress resource if required
-<<<<<<< HEAD
-	if httpTriggerObj.Spec.EnableIngress {
-		c.logger.Infof("Adding ingress resource for http trigger Obj: %s ", key)
-		err = utils.CreateIngress(c.clientset, httpTriggerObj)
-		if err != nil {
-			c.logger.Errorf("Failed to create ingress rule %s corresponding to http trigger Obj: %s due to: %v: ", httpTriggerObj.Name, key, err)
-		}
-	}
-
-	// delete ingress resource if not required
-	if !httpTriggerObj.Spec.EnableIngress {
-		c.logger.Infof("Deleting ingress resource for http trigger Obj: %s ", key)
-		err = utils.DeleteIngress(c.clientset, httpTriggerObj.Name, httpTriggerObj.Namespace)
-		if err != nil {
-			c.logger.Errorf("Failed to remove ingress rule %s corresponding to http trigger Obj: %s due to: %v: ", httpTriggerObj.Name, key, err)
-		}
-	}
-=======
 	c.logger.Infof("Adding ingress resource for http trigger Obj: %s ", key)
 	err = utils.CreateIngress(c.clientset, httpTriggerObj)
 	if err != nil && !k8sErrors.IsAlreadyExists(err) {
-		c.logger.Errorf("Failed to create ingress rule %s corresponding to http trigger Obj: %s due to: %v: ", httpTriggerObj.Spec.RouteName, key, err)
+		c.logger.Errorf("Failed to create ingress rule %s corresponding to http trigger Obj: %s due to: %v: ", httpTriggerObj.Name, key, err)
 	}
 
 	// delete ingress resource if not required
->>>>>>> 46c86cce
 	c.logger.Infof("Processed update to HTTPTrigger: %s", key)
 	return nil
 }
