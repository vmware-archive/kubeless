/*
Copyright (c) 2016-2017 Bitnami

Licensed under the Apache License, Version 2.0 (the "License");
you may not use this file except in compliance with the License.
You may obtain a copy of the License at

    http://www.apache.org/licenses/LICENSE-2.0

Unless required by applicable law or agreed to in writing, software
distributed under the License is distributed on an "AS IS" BASIS,
WITHOUT WARRANTIES OR CONDITIONS OF ANY KIND, either express or implied.
See the License for the specific language governing permissions and
limitations under the License.
*/

package controller

import (
	"crypto/sha256"
	"fmt"
<<<<<<< HEAD
	"net/url"
	"os"
=======
>>>>>>> d3c362d5
	"time"

	monitoringv1alpha1 "github.com/coreos/prometheus-operator/pkg/client/monitoring/v1alpha1"
	"github.com/sirupsen/logrus"
	"k8s.io/api/autoscaling/v2beta1"
	corev1 "k8s.io/api/core/v1"
	"k8s.io/api/extensions/v1beta1"
	k8sErrors "k8s.io/apimachinery/pkg/api/errors"
	metav1 "k8s.io/apimachinery/pkg/apis/meta/v1"
	utilruntime "k8s.io/apimachinery/pkg/util/runtime"
	"k8s.io/apimachinery/pkg/util/wait"
	"k8s.io/client-go/kubernetes"
	"k8s.io/client-go/tools/cache"
	"k8s.io/client-go/util/workqueue"

	"github.com/ghodss/yaml"
	kubelessApi "github.com/kubeless/kubeless/pkg/apis/kubeless/v1beta1"
	"github.com/kubeless/kubeless/pkg/client/clientset/versioned"
	kv1beta1 "github.com/kubeless/kubeless/pkg/client/informers/externalversions/kubeless/v1beta1"
	"github.com/kubeless/kubeless/pkg/langruntime"
	"github.com/kubeless/kubeless/pkg/registry"
	"github.com/kubeless/kubeless/pkg/utils"
)

const (
	maxRetries = 5
	funcKind   = "Function"
	funcAPI    = "kubeless.io"
)

// Controller object
type Controller struct {
	logger         *logrus.Entry
	clientset      kubernetes.Interface
	kubelessclient versioned.Interface
	smclient       *monitoringv1alpha1.MonitoringV1alpha1Client
	Functions      map[string]*kubelessApi.Function
	queue          workqueue.RateLimitingInterface
	informer       cache.SharedIndexInformer
	config         *corev1.ConfigMap
	langRuntime    *langruntime.Langruntimes
}

// Config contains k8s client of a controller
type Config struct {
	KubeCli        kubernetes.Interface
	FunctionClient versioned.Interface
}

// New initializes a controller object
func New(cfg Config, smclient *monitoringv1alpha1.MonitoringV1alpha1Client) *Controller {
	queue := workqueue.NewRateLimitingQueue(workqueue.DefaultControllerRateLimiter())

	informer := kv1beta1.NewFunctionInformer(cfg.FunctionClient, corev1.NamespaceAll, 0, cache.Indexers{})

	informer.AddEventHandler(cache.ResourceEventHandlerFuncs{
		AddFunc: func(obj interface{}) {
			key, err := cache.MetaNamespaceKeyFunc(obj)
			if err == nil {
				queue.Add(key)
			}
		},
		UpdateFunc: func(old, new interface{}) {
			key, err := cache.MetaNamespaceKeyFunc(new)
			if err == nil {
				queue.Add(key)
			}
		},
		DeleteFunc: func(obj interface{}) {
			key, err := cache.DeletionHandlingMetaNamespaceKeyFunc(obj)
			if err == nil {
				queue.Add(key)
			}
		},
	})

	apiExtensionsClientset := utils.GetAPIExtensionsClientInCluster()
	configLocation, err := utils.GetConfigLocation(apiExtensionsClientset)
	if err != nil {
		logrus.Fatalf("Error while fetching config location: %v", err)
	}
	controllerNamespace := configLocation.Namespace
	kubelessConfig := configLocation.Name

	config, err := cfg.KubeCli.CoreV1().ConfigMaps(controllerNamespace).Get(kubelessConfig, metav1.GetOptions{})
	if err != nil {
		logrus.Fatalf("Unable to read the configmap: %s", err)
	}

	var lr = langruntime.New(config)
	lr.ReadConfigMap()

	return &Controller{
		logger:         logrus.WithField("pkg", "controller"),
		clientset:      cfg.KubeCli,
		smclient:       smclient,
		kubelessclient: cfg.FunctionClient,
		informer:       informer,
		queue:          queue,
		config:         config,
		langRuntime:    lr,
	}
}

// Run starts the kubeless controller
func (c *Controller) Run(stopCh <-chan struct{}) {
	defer utilruntime.HandleCrash()
	defer c.queue.ShutDown()

	c.logger.Info("Starting kubeless controller")

	go c.informer.Run(stopCh)

	if !cache.WaitForCacheSync(stopCh, c.HasSynced) {
		utilruntime.HandleError(fmt.Errorf("Timed out waiting for caches to sync"))
		return
	}

	c.logger.Info("Kubeless controller synced and ready")

	// run one round of GC at startup to detect orphaned objects from the last time
	c.garbageCollect()

	wait.Until(c.runWorker, time.Second, stopCh)
}

// HasSynced is required for the cache.Controller interface.
func (c *Controller) HasSynced() bool {
	return c.informer.HasSynced()
}

// LastSyncResourceVersion is required for the cache.Controller interface.
func (c *Controller) LastSyncResourceVersion() string {
	return c.informer.LastSyncResourceVersion()
}

func (c *Controller) runWorker() {
	for c.processNextItem() {
		// continue looping
	}
}

func (c *Controller) processNextItem() bool {
	key, quit := c.queue.Get()
	if quit {
		return false
	}
	defer c.queue.Done(key)

	err := c.processItem(key.(string))
	if err == nil {
		// No error, reset the ratelimit counters
		c.queue.Forget(key)
	} else if c.queue.NumRequeues(key) < maxRetries {
		c.logger.Errorf("Error processing %s (will retry): %v", key, err)
		c.queue.AddRateLimited(key)
	} else {
		// err != nil and too many retries
		c.logger.Errorf("Error processing %s (giving up): %v", key, err)
		c.queue.Forget(key)
		utilruntime.HandleError(err)
	}

	return true
}

func (c *Controller) getResouceGroupVersion(target string) (string, error) {
	resources, err := c.clientset.Discovery().ServerResources()
	if err != nil {
		return "", err
	}
	groupVersion := ""
	for _, resource := range resources {
		for _, apiResource := range resource.APIResources {
			if apiResource.Name == target {
				groupVersion = resource.GroupVersion
				break
			}
		}
	}
	if groupVersion == "" {
		return "", fmt.Errorf("Resource %s not found in any group", target)
	}
	return groupVersion, nil
}

// startImageBuildJob creates (if necessary) a job that will build an image for the given function
// returns the name of the image, a boolean indicating if the build job has been created and an error
func (c *Controller) startImageBuildJob(funcObj *kubelessApi.Function, or []metav1.OwnerReference) (string, bool, error) {
	imagePullSecret, err := c.clientset.CoreV1().Secrets(funcObj.ObjectMeta.Namespace).Get("kubeless-registry-credentials", metav1.GetOptions{})
	if err != nil {
		return "", false, fmt.Errorf("Unable to locate registry credentials to build function image: %v", err)
	}
	reg, err := registry.New(*imagePullSecret)
	if err != nil {
		return "", false, fmt.Errorf("Unable to retrieve registry information: %v", err)
	}
	// Use function content and deps as tag (digested)
	tag := fmt.Sprintf("%x", sha256.Sum256([]byte(fmt.Sprintf("%v%v", funcObj.Spec.Function, funcObj.Spec.Deps))))
	imageName := fmt.Sprintf("%s/%s", reg.Creds.Username, funcObj.ObjectMeta.Name)
	// Check if image already exists
	exists, err := reg.ImageExists(imageName, tag)
	if err != nil {
		return "", false, fmt.Errorf("Unable to check is target image exists: %v", err)
	}
	image := fmt.Sprintf("%s:%s", imageName, tag)
	if !exists {
		regURL, err := url.Parse(reg.Endpoint)
		if err != nil {
			return "", false, fmt.Errorf("Unable to parse registry URL: %v", err)
		}
		err = utils.EnsureFuncImage(c.clientset, funcObj, c.langRuntime, or, imageName, tag, c.config.Data["builder-image"], regURL.Host, imagePullSecret.Name)
		if err != nil {
			return "", false, fmt.Errorf("Unable to create image build job: %v", err)
		}
	} else {
		// Image already exists
		return image, false, nil
	}
	return image, true, nil
}

// ensureK8sResources creates/updates k8s objects (deploy, svc, configmap) for the function
func (c *Controller) ensureK8sResources(funcObj *kubelessApi.Function) error {
	if len(funcObj.ObjectMeta.Labels) == 0 {
		funcObj.ObjectMeta.Labels = make(map[string]string)
	}
	funcObj.ObjectMeta.Labels["function"] = funcObj.ObjectMeta.Name

	deployment := v1beta1.Deployment{}
	if deploymentConfigData, ok := c.config.Data["deployment"]; ok {
		err := yaml.Unmarshal([]byte(deploymentConfigData), &deployment)
		if err != nil {
			logrus.Errorf("Error parsing Deployment data in ConfigMap kubeless-function-deployment-config: %v", err)
			return err
		}
		err = utils.MergeDeployments(&funcObj.Spec.Deployment, &deployment)
		if err != nil {
			logrus.Errorf(" Error while merging function.Spec.Deployment and Deployment from ConfigMap: %v", err)
			return err
		}
	}

	or, err := utils.GetOwnerReference(funcObj)
	if err != nil {
		return err
	}

	err = utils.EnsureFuncConfigMap(c.clientset, funcObj, or, c.langRuntime)
	if err != nil {
		return err
	}

	err = utils.EnsureFuncService(c.clientset, funcObj, or)
	if err != nil {
		return err
	}

	prebuiltImage := ""
	if len(funcObj.Spec.Deployment.Spec.Template.Spec.Containers) > 0 && funcObj.Spec.Deployment.Spec.Template.Spec.Containers[0].Image != "" {
		prebuiltImage = funcObj.Spec.Deployment.Spec.Template.Spec.Containers[0].Image
	}
	// Skip image build step if using a custom runtime
	if prebuiltImage == "" {
		if c.config.Data["enable-build-step"] == "true" {
			var isBuilding bool
			prebuiltImage, isBuilding, err = c.startImageBuildJob(funcObj, or)
			if err != nil {
				logrus.Errorf("Unable to build function: %v", err)
			} else {
				if isBuilding {
					logrus.Infof("Started build process for function %s", funcObj.ObjectMeta.Name)
				} else {
					logrus.Infof("Found existing image %s", prebuiltImage)
				}
			}
		}
	} else {
		logrus.Infof("Skipping image-build step for %s", funcObj.ObjectMeta.Name)
	}

	err = utils.EnsureFuncDeployment(c.clientset, funcObj, or, c.langRuntime, prebuiltImage)
	if err != nil {
		return err
	}

	if funcObj.Spec.Type == "Scheduled" {
		restIface := c.clientset.BatchV2alpha1().RESTClient()
		groupVersion, err := c.getResouceGroupVersion("cronjobs")
		if err != nil {
			return err
		}
		err = utils.EnsureFuncCronJob(restIface, funcObj, or, groupVersion)
		if err != nil {
			return err
		}
	}

	if funcObj.Spec.HorizontalPodAutoscaler.Name != "" && funcObj.Spec.HorizontalPodAutoscaler.Spec.ScaleTargetRef.Name != "" {
		funcObj.Spec.HorizontalPodAutoscaler.OwnerReferences = or
		if funcObj.Spec.HorizontalPodAutoscaler.Spec.Metrics[0].Type == v2beta1.ObjectMetricSourceType {
			// A service monitor is needed when the metric is an object
			err = utils.CreateServiceMonitor(*c.smclient, funcObj, funcObj.ObjectMeta.Namespace, or)
			if err != nil {
				return err
			}
		}
		err = utils.CreateAutoscale(c.clientset, funcObj.Spec.HorizontalPodAutoscaler)
		if err != nil {
			return err
		}
	} else {
		// HorizontalPodAutoscaler doesn't exists, try to delete if it already existed
		err = c.deleteAutoscale(funcObj.ObjectMeta.Namespace, funcObj.ObjectMeta.Name)
		if err != nil && !k8sErrors.IsNotFound(err) {
			return err
		}
	}
	return nil
}

func (c *Controller) deleteAutoscale(ns, name string) error {
	if c.smclient != nil {
		// Delete Service monitor if the client is available
		err := utils.DeleteServiceMonitor(*c.smclient, name, ns)
		if err != nil && !k8sErrors.IsNotFound(err) {
			return err
		}
	}
	// delete autoscale
	err := utils.DeleteAutoscale(c.clientset, name, ns)
	if err != nil && !k8sErrors.IsNotFound(err) {
		return err
	}
	return nil
}

// deleteK8sResources removes k8s objects of the function
func (c *Controller) deleteK8sResources(ns, name string) error {
	//check if func is scheduled or not
	_, err := c.clientset.BatchV2alpha1().CronJobs(ns).Get(fmt.Sprintf("trigger-%s", name), metav1.GetOptions{})
	if err == nil {
		err = c.clientset.BatchV2alpha1().CronJobs(ns).Delete(fmt.Sprintf("trigger-%s", name), &metav1.DeleteOptions{})
		if err != nil && !k8sErrors.IsNotFound(err) {
			return err
		}
	}

	// delete deployment
	deletePolicy := metav1.DeletePropagationBackground
	err = c.clientset.Extensions().Deployments(ns).Delete(name, &metav1.DeleteOptions{PropagationPolicy: &deletePolicy})
	if err != nil && !k8sErrors.IsNotFound(err) {
		return err
	}
	// delete svc
	err = c.clientset.Core().Services(ns).Delete(name, &metav1.DeleteOptions{})
	if err != nil && !k8sErrors.IsNotFound(err) {
		return err
	}

	// delete cm
	err = c.clientset.Core().ConfigMaps(ns).Delete(name, &metav1.DeleteOptions{})
	if err != nil && !k8sErrors.IsNotFound(err) {
		return err
	}

	// delete service monitor
	err = c.deleteAutoscale(ns, name)
	if err != nil && !k8sErrors.IsNotFound(err) {
		return err
	}

	// delete build job
	err = c.clientset.BatchV1().Jobs(ns).DeleteCollection(&metav1.DeleteOptions{}, metav1.ListOptions{
		LabelSelector: fmt.Sprintf("created-by=kubeless,function=%s", name),
	})
	if err != nil && !k8sErrors.IsNotFound(err) {
		return err
	}

	return nil
}

func (c *Controller) processItem(key string) error {
	c.logger.Infof("Processing change to Function %s", key)

	ns, name, err := cache.SplitMetaNamespaceKey(key)
	if err != nil {
		return err
	}

	obj, exists, err := c.informer.GetIndexer().GetByKey(key)
	if err != nil {
		return fmt.Errorf("Error fetching object with key %s from store: %v", key, err)
	}

	if !exists {
		err := c.deleteK8sResources(ns, name)
		if err != nil {
			c.logger.Errorf("Can't delete function: %v", err)
			return err
		}
		c.logger.Infof("Deleted Function %s", key)
		return nil
	}

	funcObj := obj.(*kubelessApi.Function)

	err = c.ensureK8sResources(funcObj)
	if err != nil {
		c.logger.Errorf("Function can not be created/updated: %v", err)
		return err
	}

	c.logger.Infof("Updated Function %s", key)
	return nil
}

func (c *Controller) garbageCollect() error {
	err := c.collectServices()
	if err != nil {
		return err
	}
	err = c.collectDeployment()
	if err != nil {
		return err
	}
	err = c.collectConfigMap()
	if err != nil {
		return err
	}
	return nil
}

func (c *Controller) collectServices() error {
	srvs, err := c.clientset.CoreV1().Services(corev1.NamespaceAll).List(metav1.ListOptions{})
	if err != nil {
		return err
	}

	for _, srv := range srvs.Items {
		if len(srv.OwnerReferences) == 0 {
			continue
		}
		// Include the derived key from existing svc owner reference to the workqueue
		// This will make sure the controller can detect the non-existing function and
		// react to delete its belonging objects
		// Assumption: a service has ownerref Kind = "Function" and APIVersion = "k8s.io" is assumed
		// to be created by kubeless controller
		if (srv.OwnerReferences[0].Kind == funcKind) && (srv.OwnerReferences[0].APIVersion == funcAPI) {
			//service and its function are deployed in the same namespace
			key := fmt.Sprintf("%s/%s", srv.Namespace, srv.OwnerReferences[0].Name)
			c.queue.Add(key)
		}
	}

	return nil
}

func (c *Controller) collectDeployment() error {
	ds, err := c.clientset.AppsV1beta1().Deployments(corev1.NamespaceAll).List(metav1.ListOptions{})
	if err != nil {
		return err
	}

	for _, d := range ds.Items {
		if len(d.OwnerReferences) == 0 {
			continue
		}
		// Assumption: a deployment has ownerref Kind = "Function" and APIVersion = "k8s.io" is assumed
		// to be created by kubeless controller
		if (d.OwnerReferences[0].Kind == funcKind) && (d.OwnerReferences[0].APIVersion == funcAPI) {
			key := fmt.Sprintf("%s/%s", d.Namespace, d.OwnerReferences[0].Name)
			c.queue.Add(key)
		}
	}

	return nil
}

func (c *Controller) collectConfigMap() error {
	cm, err := c.clientset.CoreV1().ConfigMaps(corev1.NamespaceAll).List(metav1.ListOptions{})
	if err != nil {
		return err
	}

	for _, m := range cm.Items {
		if len(m.OwnerReferences) == 0 {
			continue
		}
		// Assumption: a configmap has ownerref Kind = "Function" and APIVersion = "k8s.io" is assumed
		// to be created by kubeless controller
		if (m.OwnerReferences[0].Kind == funcKind) && (m.OwnerReferences[0].APIVersion == funcAPI) {
			key := fmt.Sprintf("%s/%s", m.Namespace, m.OwnerReferences[0].Name)
			c.queue.Add(key)
		}
	}

	return nil
}<|MERGE_RESOLUTION|>--- conflicted
+++ resolved
@@ -19,11 +19,7 @@
 import (
 	"crypto/sha256"
 	"fmt"
-<<<<<<< HEAD
 	"net/url"
-	"os"
-=======
->>>>>>> d3c362d5
 	"time"
 
 	monitoringv1alpha1 "github.com/coreos/prometheus-operator/pkg/client/monitoring/v1alpha1"
