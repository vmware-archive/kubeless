--- conflicted
+++ resolved
@@ -269,11 +269,7 @@
 	or := []metav1.OwnerReference{
 		{
 			Kind:       "Function",
-<<<<<<< HEAD
-			APIVersion: "kubeless.io",
-=======
 			APIVersion: "kubeless.io/v1beta1",
->>>>>>> d3c362d5
 		},
 	}
 	f1 := &kubelessApi.Function{
