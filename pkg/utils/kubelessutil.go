/*
Copyright (c) 2016-2017 Bitnami

Licensed under the Apache License, Version 2.0 (the "License");
you may not use this file except in compliance with the License.
You may obtain a copy of the License at

    http://www.apache.org/licenses/LICENSE-2.0

Unless required by applicable law or agreed to in writing, software
distributed under the License is distributed on an "AS IS" BASIS,
WITHOUT WARRANTIES OR CONDITIONS OF ANY KIND, either express or implied.
See the License for the specific language governing permissions and
limitations under the License.
*/

package utils

import (
	"crypto/sha256"
	"encoding/hex"
	"encoding/json"
	"fmt"
	"os"
	"path"
	"strconv"
	"strings"

	monitoringv1alpha1 "github.com/coreos/prometheus-operator/pkg/client/monitoring/v1alpha1"
	"github.com/ghodss/yaml"
	kubelessApi "github.com/kubeless/kubeless/pkg/apis/kubeless/v1beta1"
	"github.com/kubeless/kubeless/pkg/langruntime"
	"github.com/sirupsen/logrus"
	"io/ioutil"
	batchv1 "k8s.io/api/batch/v1"
	"k8s.io/api/core/v1"
	"k8s.io/api/extensions/v1beta1"
	clientsetAPIExtensions "k8s.io/apiextensions-apiserver/pkg/client/clientset/clientset"
	k8sErrors "k8s.io/apimachinery/pkg/api/errors"
	metav1 "k8s.io/apimachinery/pkg/apis/meta/v1"
	"k8s.io/apimachinery/pkg/types"
	"k8s.io/apimachinery/pkg/util/intstr"
	"k8s.io/client-go/kubernetes"
	"k8s.io/client-go/rest"
<<<<<<< HEAD
	"io/ioutil"
=======
>>>>>>> c67245df
)

// GetFunctionPort returns the port for a function service
func GetFunctionPort(clientset kubernetes.Interface, namespace, functionName string) (string, error) {
	svc, err := clientset.CoreV1().Services(namespace).Get(functionName, metav1.GetOptions{})
	if err != nil {
		return "", fmt.Errorf("Unable to find the service for function %s", functionName)
	}
	return strconv.Itoa(int(svc.Spec.Ports[0].Port)), nil
}

// IsJSON returns true if the string is json
func IsJSON(s string) bool {
	var js map[string]interface{}
	return json.Unmarshal([]byte(s), &js) == nil

}

func appendToCommand(orig string, command ...string) string {
	if len(orig) > 0 {
		return fmt.Sprintf("%s && %s", orig, strings.Join(command, " && "))
	}
	return strings.Join(command, " && ")
}

func getProvisionContainer(function, checksum, fileName, handler, contentType, runtime, prepareImage string, runtimeVolume, depsVolume v1.VolumeMount, lr *langruntime.Langruntimes) (v1.Container, error) {
	prepareCommand := ""
	originFile := path.Join(depsVolume.MountPath, fileName)

	// Prepare Function file and dependencies
	if strings.Contains(contentType, "base64") {
		// File is encoded in base64
		decodedFile := "/tmp/func.decoded"
		prepareCommand = appendToCommand(prepareCommand, fmt.Sprintf("base64 -d < %s > %s", originFile, decodedFile))
		originFile = decodedFile
	} else if strings.Contains(contentType, "url") {
		fromURLFile := "/tmp/func.fromurl"
		prepareCommand = appendToCommand(prepareCommand, fmt.Sprintf("curl %s -L --silent --output %s", function, fromURLFile))
		originFile = fromURLFile
	} else if strings.Contains(contentType, "text") || contentType == "" {
		// Assumming that function is plain text
		// So we don't need to preprocess it
	} else {
		return v1.Container{}, fmt.Errorf("Unable to prepare function of type %s: Unknown format", contentType)
	}

	// Validate checksum
	if checksum == "" {
		// DEPRECATED: Checksum may be empty
	} else {
		checksumInfo := strings.Split(checksum, ":")
		switch checksumInfo[0] {
		case "sha256":
			shaFile := "/tmp/func.sha256"
			prepareCommand = appendToCommand(prepareCommand,
				fmt.Sprintf("echo '%s  %s' > %s", checksumInfo[1], originFile, shaFile),
				fmt.Sprintf("sha256sum -c %s", shaFile),
			)
			break
		default:
			return v1.Container{}, fmt.Errorf("Unable to verify checksum %s: Unknown format", checksum)
		}
	}

	// Extract content in case it is a Zip file
	if strings.Contains(contentType, "zip") {
		prepareCommand = appendToCommand(prepareCommand,
			fmt.Sprintf("unzip -o %s -d %s", originFile, runtimeVolume.MountPath),
		)
	} else {
		// Copy the target as a single file
		destFileName, err := getFileName(handler, contentType, runtime, lr)
		if err != nil {
			return v1.Container{}, err
		}
		dest := path.Join(runtimeVolume.MountPath, destFileName)
		prepareCommand = appendToCommand(prepareCommand,
			fmt.Sprintf("cp %s %s", originFile, dest),
		)
	}

	// Copy deps file to the installation path
	runtimeInf, err := lr.GetRuntimeInfo(runtime)
	if err == nil && runtimeInf.DepName != "" {
		depsFile := path.Join(depsVolume.MountPath, runtimeInf.DepName)
		prepareCommand = appendToCommand(prepareCommand,
			fmt.Sprintf("cp %s %s", depsFile, runtimeVolume.MountPath),
		)
	}

	return v1.Container{
		Name:            "prepare",
		Image:           prepareImage,
		Command:         []string{"sh", "-c"},
		Args:            []string{prepareCommand},
		VolumeMounts:    []v1.VolumeMount{runtimeVolume, depsVolume},
		ImagePullPolicy: v1.PullIfNotPresent,
	}, nil
}

func addDefaultLabel(labels map[string]string) map[string]string {
	if labels == nil {
		labels = make(map[string]string)
	}
	labels["created-by"] = "kubeless"
	return labels
}

func hasDefaultLabel(labels map[string]string) bool {
	if labels == nil || labels["created-by"] != "kubeless" {
		return false
	}
	return true
}

func splitHandler(handler string) (string, string, error) {
	str := strings.Split(handler, ".")
	if len(str) != 2 {
		return "", "", fmt.Errorf("failed: incorrect handler format. It should be module_name.handler_name")
	}

	return str[0], str[1], nil
}

// getFileName returns a file name based on a handler identifier
func getFileName(handler, funcContentType, runtime string, lr *langruntime.Langruntimes) (string, error) {
	modName, _, err := splitHandler(handler)
	if err != nil {
		return "", err
	}
	filename := modName
	if funcContentType == "text" || funcContentType == "" || funcContentType == "url" {
		// We can only guess the extension if the function is specified as plain text
		runtimeInf, err := lr.GetRuntimeInfo(runtime)
		if err == nil {
			filename = modName + runtimeInf.FileNameSuffix
		}
	}
	return filename, nil
}

// EnsureFuncConfigMap creates/updates a config map with a function specification
func EnsureFuncConfigMap(client kubernetes.Interface, funcObj *kubelessApi.Function, or []metav1.OwnerReference, lr *langruntime.Langruntimes) error {
	configMapData := map[string]string{}
	var err error
	if funcObj.Spec.Handler != "" {
		fileName, err := getFileName(funcObj.Spec.Handler, funcObj.Spec.FunctionContentType, funcObj.Spec.Runtime, lr)
		if err != nil {
			return err
		}
		configMapData = map[string]string{
			"handler": funcObj.Spec.Handler,
			fileName:  funcObj.Spec.Function,
		}
		runtimeInfo, err := lr.GetRuntimeInfo(funcObj.Spec.Runtime)
		if err == nil && runtimeInfo.DepName != "" {
			configMapData[runtimeInfo.DepName] = funcObj.Spec.Deps
		}
	}

	configMap := &v1.ConfigMap{
		ObjectMeta: metav1.ObjectMeta{
			Name:            funcObj.ObjectMeta.Name,
			Labels:          addDefaultLabel(funcObj.ObjectMeta.Labels),
			OwnerReferences: or,
		},
		Data: configMapData,
	}

	_, err = client.Core().ConfigMaps(funcObj.ObjectMeta.Namespace).Create(configMap)
	if err != nil && k8sErrors.IsAlreadyExists(err) {
		// In case the ConfigMap already exists we should update
		// just certain fields (to avoid race conditions)
		var newConfigMap *v1.ConfigMap
		newConfigMap, err = client.Core().ConfigMaps(funcObj.ObjectMeta.Namespace).Get(funcObj.ObjectMeta.Name, metav1.GetOptions{})
		if err != nil {
			return err
		}
		if !hasDefaultLabel(newConfigMap.ObjectMeta.Labels) {
			return fmt.Errorf("Found a conflicting configmap object %s/%s. Aborting", funcObj.ObjectMeta.Namespace, funcObj.ObjectMeta.Name)
		}
		newConfigMap.ObjectMeta.Labels = funcObj.ObjectMeta.Labels
		newConfigMap.ObjectMeta.OwnerReferences = or
		newConfigMap.Data = configMap.Data
		_, err = client.Core().ConfigMaps(funcObj.ObjectMeta.Namespace).Update(newConfigMap)
		if err != nil && k8sErrors.IsAlreadyExists(err) {
			// The configmap may already exist and there is nothing to update
			return nil
		}
	}

	return err
}

// this function resolves backward incompatibility in case user uses old client which doesn't include serviceSpec into funcSpec.
// if serviceSpec is empty, we will use the default serviceSpec whose port is 8080
func serviceSpec(funcObj *kubelessApi.Function) v1.ServiceSpec {
	if len(funcObj.Spec.ServiceSpec.Ports) == 0 {
		return v1.ServiceSpec{
			Ports: []v1.ServicePort{
				{
					// Note: Prefix: "http-" is added to adapt to Istio so that it can discover the function services
					Name:       "http-function-port",
					Protocol:   v1.ProtocolTCP,
					Port:       8080,
					TargetPort: intstr.FromInt(8080),
				},
			},
			Selector: funcObj.ObjectMeta.Labels,
			Type:     v1.ServiceTypeClusterIP,
		}
	}
	return funcObj.Spec.ServiceSpec
}

// EnsureFuncService creates/updates a function service
func EnsureFuncService(client kubernetes.Interface, funcObj *kubelessApi.Function, or []metav1.OwnerReference) error {
	svc := &v1.Service{
		ObjectMeta: metav1.ObjectMeta{
			Name:            funcObj.ObjectMeta.Name,
			Labels:          addDefaultLabel(funcObj.ObjectMeta.Labels),
			OwnerReferences: or,
		},
		Spec: serviceSpec(funcObj),
	}

	_, err := client.Core().Services(funcObj.ObjectMeta.Namespace).Create(svc)
	if err != nil && k8sErrors.IsAlreadyExists(err) {
		// In case the SVC already exists we should update
		// just certain fields (to avoid race conditions)
		var newSvc *v1.Service
		newSvc, err = client.Core().Services(funcObj.ObjectMeta.Namespace).Get(funcObj.ObjectMeta.Name, metav1.GetOptions{})
		if err != nil {
			return err
		}
		if !hasDefaultLabel(newSvc.ObjectMeta.Labels) {
			return fmt.Errorf("Found a conflicting service object %s/%s. Aborting", funcObj.ObjectMeta.Namespace, funcObj.ObjectMeta.Name)
		}
		newSvc.ObjectMeta.Labels = funcObj.ObjectMeta.Labels
		newSvc.ObjectMeta.OwnerReferences = or
		newSvc.Spec.Ports = svc.Spec.Ports
		_, err = client.Core().Services(funcObj.ObjectMeta.Namespace).Update(newSvc)
		if err != nil && k8sErrors.IsAlreadyExists(err) {
			// The service may already exist and there is nothing to update
			return nil
		}
	}
	return err
}

func getRuntimeVolumeMount(name string) v1.VolumeMount {
	return v1.VolumeMount{
		Name:      name,
		MountPath: "/kubeless",
	}
}

func getChecksum(content string) (string, error) {
	h := sha256.New()
	_, err := h.Write([]byte(content))
	if err != nil {
		return "", nil
	}
	return hex.EncodeToString(h.Sum(nil)), nil
}

// populatePodSpec populates a basic Pod Spec that uses init containers to populate
// the runtime container with the function content and its dependencies.
// The caller should define the runtime container(s).
// It accepts a prepopulated podSpec with default information and volume that the
// runtime container should mount
func populatePodSpec(funcObj *kubelessApi.Function, lr *langruntime.Langruntimes, podSpec *v1.PodSpec, runtimeVolumeMount v1.VolumeMount, provisionImage string, imagePullSecrets []v1.LocalObjectReference) error {
	depsVolumeName := funcObj.ObjectMeta.Name + "-deps"
	result := podSpec
	if len(imagePullSecrets) > 0 {
		result.ImagePullSecrets = imagePullSecrets
	}
	result.Volumes = append(podSpec.Volumes,
		v1.Volume{
			Name: runtimeVolumeMount.Name,
			VolumeSource: v1.VolumeSource{
				EmptyDir: &v1.EmptyDirVolumeSource{},
			},
		},
		v1.Volume{
			Name: depsVolumeName,
			VolumeSource: v1.VolumeSource{
				ConfigMap: &v1.ConfigMapVolumeSource{
					LocalObjectReference: v1.LocalObjectReference{
						Name: funcObj.ObjectMeta.Name,
					},
				},
			},
		},
	)
	// prepare init-containers if some function is specified
	if funcObj.Spec.Function != "" {
		fileName, err := getFileName(funcObj.Spec.Handler, funcObj.Spec.FunctionContentType, funcObj.Spec.Runtime, lr)
		if err != nil {
			return err
		}
		if err != nil {
			return err
		}
		srcVolumeMount := v1.VolumeMount{
			Name:      depsVolumeName,
			MountPath: "/src",
		}
		provisionContainer, err := getProvisionContainer(
			funcObj.Spec.Function,
			funcObj.Spec.Checksum,
			fileName,
			funcObj.Spec.Handler,
			funcObj.Spec.FunctionContentType,
			funcObj.Spec.Runtime,
			provisionImage,
			runtimeVolumeMount,
			srcVolumeMount,
			lr,
		)
		if err != nil {
			return err
		}
		result.InitContainers = []v1.Container{provisionContainer}
	}

	// Add the imagesecrets if present to pull images from private docker registry
	if funcObj.Spec.Runtime != "" {
		imageSecrets, err := lr.GetImageSecrets(funcObj.Spec.Runtime)
		if err != nil {
			return fmt.Errorf("Unable to fetch ImagePullSecrets, %v", err)
		}
		result.ImagePullSecrets = append(result.ImagePullSecrets, imageSecrets...)
	}

	// ensure that the runtime is supported for installing dependencies
	_, err := lr.GetRuntimeInfo(funcObj.Spec.Runtime)
	if funcObj.Spec.Deps != "" && err != nil {
		return fmt.Errorf("Unable to install dependencies for the runtime %s", funcObj.Spec.Runtime)
	} else if funcObj.Spec.Deps != "" {
		envVars := []v1.EnvVar{}
		if len(result.Containers) > 0 {
			envVars = result.Containers[0].Env
		}
		depsChecksum, err := getChecksum(funcObj.Spec.Deps)
		if err != nil {
			return fmt.Errorf("Unable to obtain dependencies checksum: %v", err)
		}
		depsInstallContainer, err := lr.GetBuildContainer(funcObj.Spec.Runtime, depsChecksum, envVars, runtimeVolumeMount)
		if err != nil {
			return err
		}
		if depsInstallContainer.Name != "" {
			result.InitContainers = append(
				result.InitContainers,
				depsInstallContainer,
			)
		}
	}

	// add compilation init container if needed
	if lr.RequiresCompilation(funcObj.Spec.Runtime) {
		_, funcName, err := splitHandler(funcObj.Spec.Handler)
		compContainer, err := lr.GetCompilationContainer(funcObj.Spec.Runtime, funcName, runtimeVolumeMount)
		if err != nil {
			return err
		}
		result.InitContainers = append(
			result.InitContainers,
			compContainer,
		)
	}
	return nil
}

// EnsureFuncImage creates a Job to build a function image
func EnsureFuncImage(client kubernetes.Interface, funcObj *kubelessApi.Function, lr *langruntime.Langruntimes, or []metav1.OwnerReference, imageName, tag, builderImage, registryHost, dockerSecretName, provisionImage string, registryTLSEnabled bool, imagePullSecrets []v1.LocalObjectReference) error {
	if len(tag) < 64 {
		return fmt.Errorf("Expecting sha256 as image tag")
	}
	jobName := fmt.Sprintf("build-%s-%s", funcObj.ObjectMeta.Name, tag[0:10])
	_, err := client.BatchV1().Jobs(funcObj.ObjectMeta.Namespace).Get(jobName, metav1.GetOptions{})
	if err == nil {
		// The job already exists
		logrus.Infof("Found a previous job for building %s:%s", imageName, tag)
		return nil
	}
	podSpec := v1.PodSpec{
		RestartPolicy: v1.RestartPolicyOnFailure,
	}
	runtimeVolumeMount := getRuntimeVolumeMount(funcObj.ObjectMeta.Name)
	err = populatePodSpec(funcObj, lr, &podSpec, runtimeVolumeMount, provisionImage, imagePullSecrets)
	if err != nil {
		return err
	}

	// Add a final initContainer to create the function bundle.tar
	prepareContainer := v1.Container{}
	for _, c := range podSpec.InitContainers {
		if c.Name == "prepare" {
			prepareContainer = c
		}
	}
	podSpec.InitContainers = append(podSpec.InitContainers, v1.Container{
		Name:         "bundle",
		Command:      []string{"sh", "-c"},
		Args:         []string{fmt.Sprintf("tar cvf %s/bundle.tar %s/*", runtimeVolumeMount.MountPath, runtimeVolumeMount.MountPath)},
		VolumeMounts: prepareContainer.VolumeMounts,
		Image:        provisionImage,
	})

	buildJob := batchv1.Job{
		ObjectMeta: metav1.ObjectMeta{
			Name:            jobName,
			Namespace:       funcObj.ObjectMeta.Namespace,
			OwnerReferences: or,
			Labels: addDefaultLabel(map[string]string{
				"function": funcObj.ObjectMeta.Name,
			}),
		},
		Spec: batchv1.JobSpec{
			Template: v1.PodTemplateSpec{
				Spec: podSpec,
			},
		},
	}

	baseImage, err := lr.GetFunctionImage(funcObj.Spec.Runtime)
	if err != nil {
		return err
	}

	// Registry volume
	dockerCredsVol := dockerSecretName
	dockerCredsVolMountPath := "/docker"
	registryCredsVolume := v1.Volume{
		Name: dockerCredsVol,
		VolumeSource: v1.VolumeSource{
			Secret: &v1.SecretVolumeSource{
				SecretName: dockerSecretName,
			},
		},
	}
	buildJob.Spec.Template.Spec.Volumes = append(buildJob.Spec.Template.Spec.Volumes, registryCredsVolume)

	args := []string{
		"/imbuilder",
		"add-layer",
	}
	if !registryTLSEnabled {
		args = append(args, "--insecure")
	}
	args = append(args,
		"--src", fmt.Sprintf("docker://%s", baseImage),
		"--dst", fmt.Sprintf("docker://%s/%s:%s", registryHost, imageName, tag),
		fmt.Sprintf("%s/bundle.tar", podSpec.InitContainers[0].VolumeMounts[0].MountPath),
	)
	// Add main container
	buildJob.Spec.Template.Spec.Containers = []v1.Container{
		{
			Name:  "build",
			Image: builderImage,
			VolumeMounts: append(prepareContainer.VolumeMounts,
				v1.VolumeMount{
					Name:      dockerCredsVol,
					MountPath: dockerCredsVolMountPath,
				},
			),
			Env: []v1.EnvVar{
				{
					Name:  "DOCKER_CONFIG_FOLDER",
					Value: dockerCredsVolMountPath,
				},
			},
			Args: args,
		},
	}

	// Create the job if doesn't exists yet
	_, err = client.BatchV1().Jobs(funcObj.ObjectMeta.Namespace).Create(&buildJob)
	if err == nil {
		logrus.Infof("Started function build job %s", jobName)
	}
	return err
}

func svcPort(funcObj *kubelessApi.Function) int32 {
	if len(funcObj.Spec.ServiceSpec.Ports) == 0 {
		return int32(8080)
	}
	return funcObj.Spec.ServiceSpec.Ports[0].Port
}

func mergeMap(dst, src map[string]string) map[string]string {
	if len(dst) == 0 {
		dst = make(map[string]string)
	}
	for k, v := range src {
		dst[k] = v
	}
	return dst
}

// EnsureFuncDeployment creates/updates a function deployment
func EnsureFuncDeployment(client kubernetes.Interface, funcObj *kubelessApi.Function, or []metav1.OwnerReference, lr *langruntime.Langruntimes, prebuiltRuntimeImage, provisionImage string, imagePullSecrets []v1.LocalObjectReference) error {

	var err error

	podAnnotations := map[string]string{
		// Attempt to attract the attention of prometheus.
		// For runtimes that don't support /metrics,
		// prometheus will get a 404 and mostly silently
		// ignore the pod (still displayed in the list of
		// "targets")
		"prometheus.io/scrape": "true",
		"prometheus.io/path":   "/metrics",
		"prometheus.io/port":   strconv.Itoa(int(svcPort(funcObj))),
	}
	maxUnavailable := intstr.FromInt(0)

	//add deployment and copy all func's Spec.Deployment to the deployment
	dpm := funcObj.Spec.Deployment.DeepCopy()
	dpm.OwnerReferences = or
	dpm.ObjectMeta.Name = funcObj.ObjectMeta.Name
	dpm.Spec.Selector = &metav1.LabelSelector{
		MatchLabels: funcObj.ObjectMeta.Labels,
	}

	dpm.Spec.Strategy = v1beta1.DeploymentStrategy{
		RollingUpdate: &v1beta1.RollingUpdateDeployment{
			MaxUnavailable: &maxUnavailable,
		},
	}

	//append data to dpm deployment
	dpm.Labels = addDefaultLabel(mergeMap(dpm.Labels, funcObj.Labels))
	dpm.Spec.Template.Labels = mergeMap(dpm.Spec.Template.Labels, funcObj.Labels)
	dpm.Annotations = mergeMap(dpm.Annotations, funcObj.Annotations)
	dpm.Spec.Template.Annotations = mergeMap(dpm.Spec.Template.Annotations, funcObj.Annotations)
	dpm.Spec.Template.Annotations = mergeMap(dpm.Spec.Template.Annotations, podAnnotations)

	if len(dpm.Spec.Template.Spec.Containers) == 0 {
		dpm.Spec.Template.Spec.Containers = append(dpm.Spec.Template.Spec.Containers, v1.Container{})
	}

	runtimeVolumeMount := getRuntimeVolumeMount(funcObj.ObjectMeta.Name)
	if funcObj.Spec.Handler != "" && funcObj.Spec.Function != "" {
		modName, handlerName, err := splitHandler(funcObj.Spec.Handler)
		if err != nil {
			return err
		}
		//only resolve the image name and build the function if it has not been built already
		if dpm.Spec.Template.Spec.Containers[0].Image == "" && prebuiltRuntimeImage == "" {
			err := populatePodSpec(funcObj, lr, &dpm.Spec.Template.Spec, runtimeVolumeMount, provisionImage, imagePullSecrets)
			if err != nil {
				return err
			}

			imageName, err := lr.GetFunctionImage(funcObj.Spec.Runtime)
			if err != nil {
				return err
			}
			dpm.Spec.Template.Spec.Containers[0].Image = imageName

			dpm.Spec.Template.Spec.Containers[0].VolumeMounts = append(dpm.Spec.Template.Spec.Containers[0].VolumeMounts, runtimeVolumeMount)

		} else {
			if dpm.Spec.Template.Spec.Containers[0].Image == "" {
				dpm.Spec.Template.Spec.Containers[0].Image = prebuiltRuntimeImage
			}
			dpm.Spec.Template.Spec.ImagePullSecrets = imagePullSecrets
		}
		timeout := funcObj.Spec.Timeout
		if timeout == "" {
			// Set default timeout to 180 seconds
			timeout = defaultTimeout
		}
		dpm.Spec.Template.Spec.Containers[0].Env = append(dpm.Spec.Template.Spec.Containers[0].Env,
			v1.EnvVar{
				Name:  "FUNC_HANDLER",
				Value: handlerName,
			},
			v1.EnvVar{
				Name:  "MOD_NAME",
				Value: modName,
			},
			v1.EnvVar{
				Name:  "FUNC_TIMEOUT",
				Value: timeout,
			},
			v1.EnvVar{
				Name:  "FUNC_RUNTIME",
				Value: funcObj.Spec.Runtime,
			},
			v1.EnvVar{
				Name:  "FUNC_MEMORY_LIMIT",
				Value: dpm.Spec.Template.Spec.Containers[0].Resources.Limits.Memory().String(),
			},
		)
	}

	dpm.Spec.Template.Spec.Containers[0].Env = append(dpm.Spec.Template.Spec.Containers[0].Env,
		v1.EnvVar{
			Name:  "FUNC_PORT",
			Value: strconv.Itoa(int(svcPort(funcObj))),
		},
	)

	dpm.Spec.Template.Spec.Containers[0].Name = funcObj.ObjectMeta.Name
	dpm.Spec.Template.Spec.Containers[0].Ports = append(dpm.Spec.Template.Spec.Containers[0].Ports, v1.ContainerPort{
		ContainerPort: svcPort(funcObj),
	})

	// update deployment for loading dependencies
	lr.UpdateDeployment(dpm, runtimeVolumeMount.MountPath, funcObj.Spec.Runtime)

	livenessProbeInfo := lr.GetLivenessProbeInfo(funcObj.Spec.Runtime, int(svcPort(funcObj)))

	if dpm.Spec.Template.Spec.Containers[0].LivenessProbe == nil {
		dpm.Spec.Template.Spec.Containers[0].LivenessProbe = livenessProbeInfo
	}

	// Add security context
	runtimeUser := int64(1000)
	if dpm.Spec.Template.Spec.SecurityContext == nil {
		dpm.Spec.Template.Spec.SecurityContext = &v1.PodSecurityContext{
			RunAsUser: &runtimeUser,
			FSGroup:   &runtimeUser,
		}
	}

	_, err = client.ExtensionsV1beta1().Deployments(funcObj.ObjectMeta.Namespace).Create(dpm)
	if err != nil && k8sErrors.IsAlreadyExists(err) {
		// In case the Deployment already exists we should update
		// just certain fields (to avoid race conditions)
		var newDpm *v1beta1.Deployment
		newDpm, err = client.ExtensionsV1beta1().Deployments(funcObj.ObjectMeta.Namespace).Get(funcObj.ObjectMeta.Name, metav1.GetOptions{})
		if err != nil {
			return err
		}
		if !hasDefaultLabel(newDpm.ObjectMeta.Labels) {
			return fmt.Errorf("Found a conflicting deployment object %s/%s. Aborting", funcObj.ObjectMeta.Namespace, funcObj.ObjectMeta.Name)
		}
		newDpm.ObjectMeta.Labels = funcObj.ObjectMeta.Labels
		newDpm.ObjectMeta.Annotations = funcObj.Spec.Deployment.ObjectMeta.Annotations
		newDpm.ObjectMeta.OwnerReferences = or
		// We should maintain previous selector to avoid duplicated ReplicaSets
		selector := newDpm.Spec.Selector
		newDpm.Spec = dpm.Spec
		newDpm.Spec.Selector = selector
		data, err := json.Marshal(newDpm)
		if err != nil {
			return err
		}
		// Use `Patch` to do a rolling update
		_, err = client.ExtensionsV1beta1().Deployments(funcObj.ObjectMeta.Namespace).Patch(newDpm.Name, types.MergePatchType, data)
		if err != nil {
			return err
		}
	}

	return err
}

// CreateServiceMonitor creates a Service Monitor for the given function
func CreateServiceMonitor(smclient monitoringv1alpha1.MonitoringV1alpha1Client, funcObj *kubelessApi.Function, ns string, or []metav1.OwnerReference) error {
	_, err := smclient.ServiceMonitors(ns).Get(funcObj.ObjectMeta.Name, metav1.GetOptions{})
	if err != nil {
		if k8sErrors.IsNotFound(err) {
			s := &monitoringv1alpha1.ServiceMonitor{
				ObjectMeta: metav1.ObjectMeta{
					Name:      funcObj.ObjectMeta.Name,
					Namespace: ns,
					Labels: addDefaultLabel(map[string]string{
						"service-monitor": "function",
					}),
					OwnerReferences: or,
				},
				Spec: monitoringv1alpha1.ServiceMonitorSpec{
					Selector: metav1.LabelSelector{
						MatchLabels: map[string]string{
							"function": funcObj.ObjectMeta.Name,
						},
					},
					Endpoints: []monitoringv1alpha1.Endpoint{
						{
							Port: "http-function-port",
						},
					},
				},
			}
			_, err = smclient.ServiceMonitors(ns).Create(s)
			if err != nil {
				return err
			}
		}
		return nil
	}

	return fmt.Errorf("service monitor has already existed")
}

// GetOwnerReference returns ownerRef for appending to objects's metadata
func GetOwnerReference(kind, apiVersion, name string, uid types.UID) ([]metav1.OwnerReference, error) {
	if name == "" {
		return []metav1.OwnerReference{}, fmt.Errorf("name can't be empty")
	}
	if uid == "" {
		return []metav1.OwnerReference{}, fmt.Errorf("uid can't be empty")
	}
	return []metav1.OwnerReference{
		{
			Kind:       kind,
			APIVersion: apiVersion,
			Name:       name,
			UID:        uid,
		},
	}, nil
}

<<<<<<< HEAD
// GetControllerRestClientConfig returns necessary Config object to authenticate k8s clients if env variable is set
func GetOverriddenClientConfig() (*rest.Config, error) {
=======
// GetInClusterConfig returns necessary Config object to authenticate k8s clients if env variable is set
func GetInClusterConfig() (*rest.Config, error) {
>>>>>>> c67245df
	config, err := rest.InClusterConfig()

	tokenFile := os.Getenv("KUBELESS_TOKEN_FILE_PATH")
	if len(tokenFile) == 0 {
		return config, err
	}
	tokenBytes, err := ioutil.ReadFile(tokenFile)
	if err != nil {
		return nil, fmt.Errorf("unable to read file containing oauth token: %s", err)
	}
	config.BearerToken = string(tokenBytes)

	return config, nil
}

func getConfigLocation(apiExtensionsClientset clientsetAPIExtensions.Interface) (ConfigLocation, error) {
	configLocation := ConfigLocation{}
	controllerNamespace := os.Getenv("KUBELESS_NAMESPACE")
	kubelessConfig := os.Getenv("KUBELESS_CONFIG")

	annotationsCRD, err := GetAnnotationsFromCRD(apiExtensionsClientset, "functions.kubeless.io")
	if err != nil {
		return configLocation, err
	}
	if len(controllerNamespace) == 0 {
		if ns, ok := annotationsCRD["kubeless.io/namespace"]; ok {
			controllerNamespace = ns
		} else {
			controllerNamespace = "kubeless"
		}
	}
	configLocation.Namespace = controllerNamespace
	if len(kubelessConfig) == 0 {
		if config, ok := annotationsCRD["kubeless.io/config"]; ok {
			kubelessConfig = config
		} else {
			kubelessConfig = "kubeless-config"
		}
	}
	configLocation.Name = kubelessConfig
	return configLocation, nil
}

// GetKubelessConfig Returns Kubeless ConfigMap
func GetKubelessConfig(cli kubernetes.Interface, cliAPIExtensions clientsetAPIExtensions.Interface) (*v1.ConfigMap, error) {
	configLocation, err := getConfigLocation(cliAPIExtensions)
	if err != nil {
		return nil, fmt.Errorf("Error while fetching config location: %v", err)
	}
	controllerNamespace := configLocation.Namespace
	kubelessConfig := configLocation.Name
	config, err := cli.CoreV1().ConfigMaps(controllerNamespace).Get(kubelessConfig, metav1.GetOptions{})
	if err != nil {
		return nil, fmt.Errorf("Unable to read the configmap: %s", err)
	}
	return config, nil
}

func DryRunFmt(format string, trigger interface{}) (string, error) {
	switch format {
	case "json":
		j, err := json.MarshalIndent(trigger, "", "    ")
		if err != nil {
			return "", err
		}
		return string(j[:]), nil
	case "yaml":
		y, err := yaml.Marshal(trigger)
		if err != nil {
			return "", err
		}
		return string(y[:]), nil
	default:
		return "", fmt.Errorf("Output format needs to be yaml or json")
	}
}<|MERGE_RESOLUTION|>--- conflicted
+++ resolved
@@ -42,10 +42,6 @@
 	"k8s.io/apimachinery/pkg/util/intstr"
 	"k8s.io/client-go/kubernetes"
 	"k8s.io/client-go/rest"
-<<<<<<< HEAD
-	"io/ioutil"
-=======
->>>>>>> c67245df
 )
 
 // GetFunctionPort returns the port for a function service
@@ -766,13 +762,8 @@
 	}, nil
 }
 
-<<<<<<< HEAD
-// GetControllerRestClientConfig returns necessary Config object to authenticate k8s clients if env variable is set
-func GetOverriddenClientConfig() (*rest.Config, error) {
-=======
 // GetInClusterConfig returns necessary Config object to authenticate k8s clients if env variable is set
 func GetInClusterConfig() (*rest.Config, error) {
->>>>>>> c67245df
 	config, err := rest.InClusterConfig()
 
 	tokenFile := os.Getenv("KUBELESS_TOKEN_FILE_PATH")
