--- conflicted
+++ resolved
@@ -258,7 +258,6 @@
 	return runtimeList
 }
 
-<<<<<<< HEAD
 func getRuntimeDepName(runtime string) (depName string, err error) {
 	switch {
 	case strings.Contains(runtime, "python"):
@@ -274,36 +273,6 @@
 	}
 	return
 }
-
-// GetFunctionData given a runtime returns an Image ID, the dependencies filename and the function filename
-func GetFunctionData(runtime, ftype, modName string) (imageName, depName, fileName string, err error) {
-	depName, err = getRuntimeDepName(runtime)
-	if err != nil {
-		return
-	}
-=======
-// GetFunctionFileNames returns the function and dependencies filename
-func GetFunctionFileNames(runtime, modName string) (fileName, depName string) {
-	switch {
-	case strings.Contains(runtime, "python"):
-		fileName = modName + ".py"
-		depName = "requirements.txt"
-	case strings.Contains(runtime, "nodejs"):
-		fileName = modName + ".js"
-		depName = "package.json"
-	case strings.Contains(runtime, "ruby"):
-		fileName = modName + ".rb"
-		depName = "Gemfile"
-	case strings.Contains(runtime, "dotnetcore"):
-		fileName = modName + ".cs"
-		depName = "requirements.xml"
-	default:
-		fileName = modName
-		depName = ""
-	}
-	return
-}
->>>>>>> f7519b29
 
 // GetFunctionImage returns the image ID depending on the runtime, its version and function type
 func GetFunctionImage(runtime, ftype string) (imageName string, err error) {
@@ -547,10 +516,7 @@
 	objectName := functionFile + "." + checksum
 	dest := installPath + "/" + functionFile
 	shaFile := dest + ".sha256"
-	depName, err := getRuntimeDepName(runtime)
-	if err != nil {
-		return
-	}
+	depName, _ := getRuntimeDepName(runtime)
 	depsFile := depsPath + depName
 
 	command := []string{
@@ -573,27 +539,29 @@
 		)
 	}
 
-	if _, err := os.Stat(depsFile); !os.IsNotExist(err) {
-		switch {
-		case strings.Contains(runtime, "python"):
-			command = append(command, "&& pip install --prefix="+installPath+" -r "+depsFile)
-		case strings.Contains(runtime, "nodejs"):
-			registry := "https://registry.npmjs.org"
-			scope := ""
-			for _, v := range env {
-				if v.Name == "NPM_REGISTRY" {
-					registry = v.Value
+	if depName != "" {
+		if _, err := os.Stat(depsFile); !os.IsNotExist(err) {
+			switch {
+			case strings.Contains(runtime, "python"):
+				command = append(command, "&& pip install --prefix="+installPath+" -r "+depsFile)
+			case strings.Contains(runtime, "nodejs"):
+				registry := "https://registry.npmjs.org"
+				scope := ""
+				for _, v := range env {
+					if v.Name == "NPM_REGISTRY" {
+						registry = v.Value
+					}
+					if v.Name == "NPM_SCOPE" {
+						scope = v.Value + ":"
+					}
 				}
-				if v.Name == "NPM_SCOPE" {
-					scope = v.Value + ":"
-				}
+				command = append(command,
+					"&& npm config set "+scope+"registry "+registry,
+					"&& npm install "+depsPath+" --prefix="+installPath,
+				)
+			case strings.Contains(runtime, "ruby"):
+				command = append(command, "&& bundle install --gemfile="+depsFile+" --path="+installPath)
 			}
-			command = append(command,
-				"&& npm config set "+scope+"registry "+registry,
-				"&& npm install "+depsPath+" --prefix="+installPath,
-			)
-		case strings.Contains(runtime, "ruby"):
-			command = append(command, "&& bundle install --gemfile="+depsFile+" --path="+installPath)
 		}
 	}
 	commandString = strings.Join(command, " ")
@@ -775,26 +743,14 @@
 	configMapData := map[string]string{}
 	var err error
 	if funcObj.Spec.Handler != "" {
-		modName, _, err := splitHandler(funcObj.Spec.Handler)
-		if err != nil {
-			return err
-		}
-		fileName, depName := GetFunctionFileNames(funcObj.Spec.Runtime, modName)
-
-<<<<<<< HEAD
-	// fileName := modName
-	_, depName, _, err := GetFunctionData(funcObj.Spec.Runtime, funcObj.Spec.Type, modName)
-	if err != nil {
-		return err
-=======
+		depName, _ := getRuntimeDepName(funcObj.Spec.Runtime)
+
 		configMapData = map[string]string{
 			"handler": funcObj.Spec.Handler,
-			fileName:  funcObj.Spec.Function,
 		}
 		if depName != "" {
 			configMapData[depName] = funcObj.Spec.Deps
 		}
->>>>>>> f7519b29
 	}
 
 	configMap := &v1.ConfigMap{
@@ -803,15 +759,7 @@
 			Labels:          funcObj.Metadata.Labels,
 			OwnerReferences: or,
 		},
-<<<<<<< HEAD
-		Data: map[string]string{
-			"handler": funcObj.Spec.Handler,
-			// fileName:  funcObj.Spec.Function,
-			depName: funcObj.Spec.Deps,
-		},
-=======
 		Data: configMapData,
->>>>>>> f7519b29
 	}
 
 	_, err = client.Core().ConfigMaps(funcObj.Metadata.Namespace).Create(configMap)
@@ -987,8 +935,11 @@
 	})
 
 	//prepare init-container for custom runtime
-<<<<<<< HEAD
-
+	// ensure that the runtime is supported for installing dependencies
+	_, err = getRuntimeDepName(funcObj.Spec.Runtime)
+	if funcObj.Spec.Deps != "" && err != nil {
+		return fmt.Errorf("Unable to install dependencies for the runtime %s", funcObj.Spec.Runtime)
+	}
 	initCommand, err := getCommand(
 		funcObj.Spec.File,
 		funcObj.Spec.Checksum,
@@ -999,28 +950,6 @@
 	)
 	if err != nil {
 		return err
-=======
-	initContainer := v1.Container{}
-	if funcObj.Spec.Deps != "" {
-		// ensure that the runtime is supported for installing dependencies
-		_, deps := GetFunctionFileNames(funcObj.Spec.Runtime, "")
-		if deps == "" {
-			return fmt.Errorf("Unable to install dependencies for the runtime %s", funcObj.Spec.Runtime)
-		}
-		initContainer = v1.Container{
-			Name:            "install",
-			Image:           getInitImage(funcObj.Spec.Runtime),
-			Command:         getCommand(funcObj.Spec.Runtime, dpm.Spec.Template.Spec.Containers[0].Env),
-			VolumeMounts:    getVolumeMounts(funcObj.Metadata.Name, funcObj.Spec.Runtime),
-			WorkingDir:      "/requirements",
-			ImagePullPolicy: v1.PullIfNotPresent,
-		}
-		initContainer.Env = dpm.Spec.Template.Spec.Containers[0].Env
-		// update deployment for custom runtime
-		updateDeployment(dpm, funcObj.Spec.Runtime)
-		//TODO: remove this when init containers becomes a stable feature
-		addInitContainerAnnotation(dpm)
->>>>>>> f7519b29
 	}
 	initContainer := v1.Container{
 		Name:    "install",
@@ -1040,20 +969,16 @@
 		ImagePullPolicy: v1.PullIfNotPresent,
 	}
 	initContainer.Env = dpm.Spec.Template.Spec.Containers[0].Env
-
-	// only append non-empty initContainer
-	if initContainer.Name != "" {
-		dpm.Spec.Template.Spec.InitContainers = append(dpm.Spec.Template.Spec.InitContainers, initContainer)
-	}
-
-<<<<<<< HEAD
 	// update deployment for custom runtime
 	updateDeployment(dpm, depsVolume, funcObj.Spec.Runtime)
 	//TODO: remove this when init containers becomes a stable feature
 	addInitContainerAnnotation(dpm)
 
-=======
->>>>>>> f7519b29
+	// only append non-empty initContainer
+	if initContainer.Name != "" {
+		dpm.Spec.Template.Spec.InitContainers = append(dpm.Spec.Template.Spec.InitContainers, initContainer)
+	}
+
 	// add liveness Probe to deployment
 	if funcObj.Spec.Type != pubsubFunc {
 		livenessProbe := &v1.Probe{
