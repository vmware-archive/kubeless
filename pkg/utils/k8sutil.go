--- conflicted
+++ resolved
@@ -817,7 +817,7 @@
 		},
 	}
 
-	baseImage, err := lr.GetFunctionImage(funcObj.Spec.Runtime, funcObj.Spec.Type)
+	baseImage, err := lr.GetFunctionImage(funcObj.Spec.Runtime)
 	if err != nil {
 		return err
 	}
@@ -945,7 +945,6 @@
 		if err != nil {
 			return err
 		}
-<<<<<<< HEAD
 		//only resolve the image name and build the function if it has not been built already
 		if dpm.Spec.Template.Spec.Containers[0].Image == "" && prebuiltRuntimeImage == "" {
 			err := populatePodSpec(funcObj, lr, &dpm.Spec.Template.Spec, runtimeVolumeMount)
@@ -953,12 +952,7 @@
 				return err
 			}
 
-			imageName, err := lr.GetFunctionImage(funcObj.Spec.Runtime, funcObj.Spec.Type)
-=======
-		//only resolve the image name if it has not been already set
-		if dpm.Spec.Template.Spec.Containers[0].Image == "" {
 			imageName, err := lr.GetFunctionImage(funcObj.Spec.Runtime)
->>>>>>> d0698ca3
 			if err != nil {
 				return err
 			}
@@ -1011,79 +1005,9 @@
 	dpm.Spec.Template.Spec.Containers[0].Ports = append(dpm.Spec.Template.Spec.Containers[0].Ports, v1.ContainerPort{
 		ContainerPort: svcPort(funcObj),
 	})
-<<<<<<< HEAD
-	dpm.Spec.Template.Spec.Containers[0].Env = append(dpm.Spec.Template.Spec.Containers[0].Env,
-		v1.EnvVar{
-			Name:  "TOPIC_NAME",
-			Value: funcObj.Spec.Topic,
-		})
 
 	// update deployment for loading dependencies
 	lr.UpdateDeployment(dpm, runtimeVolumeMount.MountPath, funcObj.Spec.Runtime)
-=======
-	runtimeVolumeMount := v1.VolumeMount{
-		Name:      runtimeVolumeName,
-		MountPath: "/kubeless",
-	}
-
-	dpm.Spec.Template.Spec.Containers[0].VolumeMounts = append(dpm.Spec.Template.Spec.Containers[0].VolumeMounts, runtimeVolumeMount)
-
-	// prepare init-containers if some function is specified
-	if funcObj.Spec.Function != "" {
-		fileName, err := getFileName(funcObj.Spec.Handler, funcObj.Spec.FunctionContentType, funcObj.Spec.Runtime, lr)
-		if err != nil {
-			return err
-		}
-		if err != nil {
-			return err
-		}
-		srcVolumeMount := v1.VolumeMount{
-			Name:      depsVolumeName,
-			MountPath: "/src",
-		}
-		provisionContainer, err := getProvisionContainer(
-			funcObj.Spec.Function,
-			funcObj.Spec.Checksum,
-			fileName,
-			funcObj.Spec.Handler,
-			funcObj.Spec.FunctionContentType,
-			funcObj.Spec.Runtime,
-			runtimeVolumeMount,
-			srcVolumeMount,
-			lr,
-		)
-		if err != nil {
-			return err
-		}
-		dpm.Spec.Template.Spec.InitContainers = []v1.Container{provisionContainer}
-	}
-
-	// Add the imagesecrets if present to pull images from private docker registry
-	if funcObj.Spec.Runtime != "" {
-		imageSecrets, err := lr.GetImageSecrets(funcObj.Spec.Runtime)
-		if err != nil {
-			return fmt.Errorf("Unable to fetch ImagePullSecrets, %v", err)
-		}
-		dpm.Spec.Template.Spec.ImagePullSecrets = imageSecrets
-	}
-
-	// ensure that the runtime is supported for installing dependencies
-	_, err = lr.GetRuntimeInfo(funcObj.Spec.Runtime)
-	if funcObj.Spec.Deps != "" && err != nil {
-		return fmt.Errorf("Unable to install dependencies for the runtime %s", funcObj.Spec.Runtime)
-	} else if funcObj.Spec.Deps != "" {
-		buildContainer, err := lr.GetBuildContainer(funcObj.Spec.Runtime, dpm.Spec.Template.Spec.Containers[0].Env, runtimeVolumeMount)
-		if err != nil {
-			return err
-		}
-		dpm.Spec.Template.Spec.InitContainers = append(
-			dpm.Spec.Template.Spec.InitContainers,
-			buildContainer,
-		)
-		// update deployment for loading dependencies
-		lr.UpdateDeployment(dpm, runtimeVolumeMount.MountPath, funcObj.Spec.Runtime)
-	}
->>>>>>> d0698ca3
 
 	livenessProbe := &v1.Probe{
 		InitialDelaySeconds: int32(3),
