--- conflicted
+++ resolved
@@ -56,11 +56,7 @@
 
 // GetClient returns a k8s clientset to the request from inside of cluster
 func GetClient() kubernetes.Interface {
-<<<<<<< HEAD
-	config, err := GetOverriddenClientConfig()
-=======
 	config, err := GetInClusterConfig()
->>>>>>> c67245df
 	if err != nil {
 		logrus.Fatalf("Can not get kubernetes config: %v", err)
 	}
@@ -127,14 +123,7 @@
 
 // GetAPIExtensionsClientInCluster returns a k8s clientset to access APIExtensions from inside of cluster
 func GetAPIExtensionsClientInCluster() clientsetAPIExtensions.Interface {
-<<<<<<< HEAD
-	config, err := GetOverriddenClientConfig()
-	if err != nil {
-		config, err = rest.InClusterConfig()
-	}
-=======
 	config, err := GetInClusterConfig()
->>>>>>> c67245df
 
 	if err != nil {
 		logrus.Fatalf("Can not get kubernetes config: %v", err)
@@ -148,14 +137,7 @@
 
 // GetFunctionClientInCluster returns function clientset to the request from inside of cluster
 func GetFunctionClientInCluster() (versioned.Interface, error) {
-<<<<<<< HEAD
-	config, err := GetOverriddenClientConfig()
-	if err != nil {
-		config, err = rest.InClusterConfig()
-	}
-=======
 	config, err := GetInClusterConfig()
->>>>>>> c67245df
 	if err != nil {
 		return nil, err
 	}
