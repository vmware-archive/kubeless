--- conflicted
+++ resolved
@@ -926,18 +926,8 @@
 	return err
 }
 
-<<<<<<< HEAD
 // GetHorizontalAutoscaleDefinition return an HorizontalAutoscale definition based on its parameters
-func GetHorizontalAutoscaleDefinition(name, ns, metric string, min, max int32, value string) (v2alpha1.HorizontalPodAutoscaler, error) {
-=======
-// CreateAutoscale creates HPA object for function
-func CreateAutoscale(client kubernetes.Interface, funcObj *spec.Function, ns, metric string, min, max int32, value string) error {
-	or, err := GetOwnerReference(funcObj)
-	if err != nil {
-		return err
-	}
-
->>>>>>> cc6e694f
+func GetHorizontalAutoscaleDefinition(name, ns, metric string, min, max int32, value string, labels map[string]string) (v2alpha1.HorizontalPodAutoscaler, error) {
 	m := []v2alpha1.MetricSpec{}
 	switch metric {
 	case "cpu":
@@ -968,52 +958,28 @@
 					TargetValue: q,
 					Target: v2alpha1.CrossVersionObjectReference{
 						Kind: "Service",
-<<<<<<< HEAD
 						Name: name,
 					},
 				},
 			},
 		}
-		err = createServiceMonitor(name, ns)
-=======
-						Name: funcObj.Metadata.Name,
-					},
-				},
-			},
-		}
-		err = createServiceMonitor(funcObj, ns, or)
->>>>>>> cc6e694f
 		if err != nil {
 			return v2alpha1.HorizontalPodAutoscaler{}, err
 		}
 	default:
-<<<<<<< HEAD
-		return v2alpha1.HorizontalPodAutoscaler{}, errors.New("metric is not supported")
-=======
-		return fmt.Errorf("metric is not supported")
->>>>>>> cc6e694f
+		return v2alpha1.HorizontalPodAutoscaler{}, fmt.Errorf("metric %s is not supported", metric)
 	}
 
 	return v2alpha1.HorizontalPodAutoscaler{
 		ObjectMeta: metav1.ObjectMeta{
-<<<<<<< HEAD
 			Name:      name,
 			Namespace: ns,
-=======
-			Name:            funcObj.Metadata.Name,
-			Namespace:       ns,
-			Labels:          funcObj.Metadata.Labels,
-			OwnerReferences: or,
->>>>>>> cc6e694f
+			Labels:    labels,
 		},
 		Spec: v2alpha1.HorizontalPodAutoscalerSpec{
 			ScaleTargetRef: v2alpha1.CrossVersionObjectReference{
 				Kind: "Deployment",
-<<<<<<< HEAD
 				Name: name,
-=======
-				Name: funcObj.Metadata.Name,
->>>>>>> cc6e694f
 			},
 			MinReplicas: &min,
 			MaxReplicas: max,
@@ -1022,13 +988,9 @@
 	}, nil
 }
 
-<<<<<<< HEAD
 // CreateAutoscale creates HPA object for function
 func CreateAutoscale(client kubernetes.Interface, hpa v2alpha1.HorizontalPodAutoscaler) error {
 	_, err := client.AutoscalingV2alpha1().HorizontalPodAutoscalers(hpa.ObjectMeta.Namespace).Create(&hpa)
-=======
-	_, err = client.AutoscalingV2alpha1().HorizontalPodAutoscalers(ns).Create(hpa)
->>>>>>> cc6e694f
 	if err != nil {
 		return err
 	}
@@ -1059,7 +1021,8 @@
 	return nil
 }
 
-func createServiceMonitor(funcObj *spec.Function, ns string, or []metav1.OwnerReference) error {
+// CreateServiceMonitor creates a Service Monitor for the given function
+func CreateServiceMonitor(funcObj *spec.Function, ns string, or []metav1.OwnerReference) error {
 	smclient, err := GetServiceMonitorClientOutOfCluster()
 	if err != nil {
 		return err
