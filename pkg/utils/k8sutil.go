/*
Copyright (c) 2016-2017 Bitnami

Licensed under the Apache License, Version 2.0 (the "License");
you may not use this file except in compliance with the License.
You may obtain a copy of the License at

    http://www.apache.org/licenses/LICENSE-2.0

Unless required by applicable law or agreed to in writing, software
distributed under the License is distributed on an "AS IS" BASIS,
WITHOUT WARRANTIES OR CONDITIONS OF ANY KIND, either express or implied.
See the License for the specific language governing permissions and
limitations under the License.
*/

package utils

import (
	"encoding/json"
	"errors"
	"fmt"
	"net"
	"net/url"
	"os"
	"path"
	"path/filepath"
	"strconv"
	"strings"

	"github.com/kubeless/kubeless/pkg/langruntime"

	"github.com/Sirupsen/logrus"
	"github.com/kubeless/kubeless/pkg/spec"

	"k8s.io/client-go/kubernetes"
	"k8s.io/client-go/pkg/api"
	"k8s.io/client-go/pkg/api/v1"
	"k8s.io/client-go/pkg/apis/autoscaling/v2alpha1"
	batchv1 "k8s.io/client-go/pkg/apis/batch/v1"
	batchv2alpha1 "k8s.io/client-go/pkg/apis/batch/v2alpha1"
	"k8s.io/client-go/pkg/apis/extensions/v1beta1"
	"k8s.io/client-go/rest"
	"k8s.io/client-go/tools/clientcmd"

	k8sErrors "k8s.io/apimachinery/pkg/api/errors"
	"k8s.io/apimachinery/pkg/api/resource"
	metav1 "k8s.io/apimachinery/pkg/apis/meta/v1"
	"k8s.io/apimachinery/pkg/runtime"
	"k8s.io/apimachinery/pkg/runtime/schema"
	"k8s.io/apimachinery/pkg/runtime/serializer"
	"k8s.io/apimachinery/pkg/types"
	"k8s.io/apimachinery/pkg/util/intstr"

	monitoringv1alpha1 "github.com/coreos/prometheus-operator/pkg/client/monitoring/v1alpha1"
)

const (
	pubsubFunc = "PubSub"
	busybox    = "busybox@sha256:be3c11fdba7cfe299214e46edc642e09514dbb9bbefcd0d3836c05a1e0cd0642"
	unzip      = "kubeless/unzip@sha256:f162c062973cca05459834de6ed14c039d45df8cdb76097f50b028a1621b3697"
)

// GetClient returns a k8s clientset to the request from inside of cluster
func GetClient() kubernetes.Interface {
	config, err := rest.InClusterConfig()
	if err != nil {
		logrus.Fatalf("Can not get kubernetes config: %v", err)
	}

	clientset, err := kubernetes.NewForConfig(config)
	if err != nil {
		logrus.Fatalf("Can not create kubernetes client: %v", err)
	}

	return clientset
}

// BuildOutOfClusterConfig returns k8s config
func BuildOutOfClusterConfig() (*rest.Config, error) {
	kubeconfigPath := os.Getenv("KUBECONFIG")
	if kubeconfigPath == "" {
		home := os.Getenv("HOMEDRIVE") + os.Getenv("HOMEPATH")
		if home == "" {
			for _, h := range []string{"HOME", "USERPROFILE"} {
				if home = os.Getenv(h); home != "" {
					break
				}
			}
		}
		kubeconfigPath = filepath.Join(home, ".kube", "config")
	}
	return clientcmd.BuildConfigFromFlags("", kubeconfigPath)
}

// GetClientOutOfCluster returns a k8s clientset to the request from outside of cluster
func GetClientOutOfCluster() kubernetes.Interface {
	config, err := BuildOutOfClusterConfig()
	if err != nil {
		logrus.Fatalf("Can not get kubernetes config: %v", err)
	}

	clientset, err := kubernetes.NewForConfig(config)
	if err != nil {
		logrus.Fatalf("Can not get kubernetes client: %v", err)
	}

	return clientset
}

// GetRestClient returns a k8s restclient to the request from inside of cluster
func GetRestClient() (*rest.RESTClient, error) {
	config, err := rest.InClusterConfig()
	if err != nil {
		return nil, err
	}

	restClient, err := rest.RESTClientFor(config)
	if err != nil {
		return nil, err
	}

	return restClient, nil
}

<<<<<<< HEAD
// GetCRDClient returns CRD client to the request from inside of cluster
func GetCRDClient() (*rest.RESTClient, error) {
	config, err := rest.InClusterConfig()
=======
// GetCRDClient returns crd client to the request from inside of cluster
func GetCRDClient() (*rest.RESTClient, error) {
	crdconfig, err := rest.InClusterConfig()
>>>>>>> 8d346657
	if err != nil {
		return nil, err
	}
	crdConfig := configureClient("k8s.io", "v1", "/apis", config)

<<<<<<< HEAD
	crdclient, err := rest.RESTClientFor(crdConfig)
=======
	configureClient(crdconfig)

	crdclient, err := rest.RESTClientFor(crdconfig)
>>>>>>> 8d346657
	if err != nil {
		return nil, err
	}

	return crdclient, nil
}

<<<<<<< HEAD
// GetRestClientOutOfCluster returns a REST client based on a group, API version and path
func GetRestClientOutOfCluster(group, apiVersion, apiPath string) (*rest.RESTClient, error) {
	config, err := BuildOutOfClusterConfig()
=======
// GetCRDClientOutOfCluster returns crd client to the request from outside of cluster
func GetCRDClientOutOfCluster() (*rest.RESTClient, error) {
	crdconfig, err := BuildOutOfClusterConfig()
>>>>>>> 8d346657
	if err != nil {
		return nil, err
	}

<<<<<<< HEAD
	crdConfig := configureClient(group, apiVersion, apiPath, config)

	client, err := rest.RESTClientFor(crdConfig)
=======
	configureClient(crdconfig)

	crdclient, err := rest.RESTClientFor(crdconfig)
>>>>>>> 8d346657
	if err != nil {
		return nil, err
	}

<<<<<<< HEAD
	return client, nil
}

// GetCRDClientOutOfCluster returns crd client to the request from outside of cluster
func GetCRDClientOutOfCluster() (*rest.RESTClient, error) {
	return GetRestClientOutOfCluster("k8s.io", "v1", "/apis")
=======
	return crdclient, nil
>>>>>>> 8d346657
}

//GetServiceMonitorClientOutOfCluster returns sm client to the request from outside of cluster
func GetServiceMonitorClientOutOfCluster() (*monitoringv1alpha1.MonitoringV1alpha1Client, error) {
	config, err := BuildOutOfClusterConfig()
	if err != nil {
		return nil, err
	}

	client, err := monitoringv1alpha1.NewForConfig(config)
	if err != nil {
		return nil, err
	}
	return client, nil
}

// GetFunction returns specification of a function
func GetFunction(funcName, ns string) (spec.Function, error) {
	var f spec.Function

	crdClient, err := GetCRDClientOutOfCluster()
	if err != nil {
		return spec.Function{}, err
	}

	err = crdClient.Get().
		Resource("functions").
		Namespace(ns).
		Name(funcName).
		Do().Into(&f)

	if err != nil {
		if k8sErrors.IsNotFound(err) {
			logrus.Fatalf("Function %s is not found", funcName)
		}
		return spec.Function{}, err
	}

	return f, nil
}

// CreateK8sCustomResource will create a custom function object
func CreateK8sCustomResource(crdClient rest.Interface, f *spec.Function) error {
	err := crdClient.Post().
		Resource("functions").
		Namespace(f.Metadata.Namespace).
		Body(f).
		Do().Error()
	if err != nil {
		return err
	}

	return nil
}

// UpdateK8sCustomResource applies changes to the function custom object
func UpdateK8sCustomResource(crdClient rest.Interface, f *spec.Function) error {
	data, err := json.Marshal(f)
	if err != nil {
		return err
	}
	return crdClient.Patch(types.MergePatchType).
		Namespace(f.Metadata.Namespace).
		Resource("functions").
		Name(f.Metadata.Name).
		Body(data).
		Do().Error()
}

// DeleteK8sCustomResource will delete custom function object
func DeleteK8sCustomResource(crdClient *rest.RESTClient, funcName, ns string) error {
	err := crdClient.Delete().
		Resource("functions").
		Namespace(ns).
		Name(funcName).
		Do().Error()

	if err != nil {
		return err
	}

	return nil
}

// GetPodsByLabel returns list of pods which match the label
// We use this to returns pods to which the function is deployed or pods running controllers
func GetPodsByLabel(c kubernetes.Interface, ns, k, v string) (*v1.PodList, error) {
	pods, err := c.Core().Pods(ns).List(metav1.ListOptions{
		LabelSelector: k + "=" + v,
	})
	if err != nil {
		return nil, err
	}

	return pods, nil
}

// GetReadyPod returns the first pod has passed the liveness probe check
func GetReadyPod(pods *v1.PodList) (v1.Pod, error) {
	for _, pod := range pods.Items {
		if pod.Status.ContainerStatuses[0].Ready {
			return pod, nil
		}
	}
	return v1.Pod{}, errors.New("There is no pod ready")
}

<<<<<<< HEAD
func appendToCommand(orig string, command ...string) string {
	if len(orig) > 0 {
		return fmt.Sprintf("%s && %s", orig, strings.Join(command, " && "))
	}
	return strings.Join(command, " && ")
}

func getProvisionContainer(function, checksum, fileName, handler, contentType, runtime string, runtimeVolume, depsVolume v1.VolumeMount) (v1.Container, error) {
	prepareCommand := ""
	originFile := path.Join(depsVolume.MountPath, fileName)

	// Prepare Function file and dependencies
	if strings.Contains(contentType, "base64") {
		// File is encoded in base64
		prepareCommand = appendToCommand(prepareCommand, fmt.Sprintf("base64 -d < %s > %s.decoded", originFile, originFile))
		originFile = originFile + ".decoded"
	} else if strings.Contains(contentType, "text") || contentType == "" {
		// Assumming that function is plain text
		// So we don't need to preprocess it
	} else {
		return v1.Container{}, fmt.Errorf("Unable to prepare function of type %s: Unknown format", contentType)
	}

	// Validate checksum
	if checksum == "" {
		// DEPRECATED: Checksum may be empty
	} else {
		checksumInfo := strings.Split(checksum, ":")
		switch checksumInfo[0] {
		case "sha256":
			shaFile := originFile + ".sha256"
			prepareCommand = appendToCommand(prepareCommand,
				fmt.Sprintf("echo '%s  %s' > %s", checksumInfo[1], originFile, shaFile),
				fmt.Sprintf("sha256sum -c %s", shaFile),
			)
			break
		default:
			return v1.Container{}, fmt.Errorf("Unable to verify checksum %s: Unknown format", checksum)
		}
	}

	// Extract content in case it is a Zip file
	if strings.Contains(contentType, "zip") {
		prepareCommand = appendToCommand(prepareCommand,
			fmt.Sprintf("unzip -o %s -d %s", originFile, runtimeVolume.MountPath),
		)
	} else {
		// Copy the target as a single file
		destFileName, err := getFileName("", handler, runtime)
		if err != nil {
			return v1.Container{}, err
		}
		dest := path.Join(runtimeVolume.MountPath, destFileName)
		prepareCommand = appendToCommand(prepareCommand,
			fmt.Sprintf("cp %s %s", originFile, dest),
		)
	}

	// Copy deps file to the installation path
	runtimeInf, err := langruntime.GetRuntimeInfo(runtime)
	if err == nil && runtimeInf.DepName != "" {
		depsFile := path.Join(depsVolume.MountPath, runtimeInf.DepName)
		prepareCommand = appendToCommand(prepareCommand,
			fmt.Sprintf("cp %s %s", depsFile, runtimeVolume.MountPath),
		)
	}

	return v1.Container{
		Name:            "prepare",
		Image:           unzip,
		Command:         []string{"sh", "-c"},
		Args:            []string{prepareCommand},
		VolumeMounts:    []v1.VolumeMount{runtimeVolume, depsVolume},
		ImagePullPolicy: v1.PullIfNotPresent,
	}, nil
}

// configureClient configures crd client
func configureClient(group, version, apiPath string, config *rest.Config) *rest.Config {
	var result rest.Config
	result = *config
=======
// configureClient configures crd client
func configureClient(config *rest.Config) {
>>>>>>> 8d346657
	groupversion := schema.GroupVersion{
		Group:   group,
		Version: version,
	}

	result.GroupVersion = &groupversion
	result.APIPath = apiPath
	result.ContentType = runtime.ContentTypeJSON
	result.NegotiatedSerializer = serializer.DirectCodecFactory{CodecFactory: api.Codecs}

	schemeBuilder := runtime.NewSchemeBuilder(
		func(scheme *runtime.Scheme) error {
			scheme.AddKnownTypes(
				groupversion,
				&spec.Function{},
				&spec.FunctionList{},
			)
			return nil
		})
	metav1.AddToGroupVersion(api.Scheme, groupversion)
	schemeBuilder.AddToScheme(api.Scheme)
	return &result
}

// addInitContainerAnnotation is a hot fix to add annotation to deployment for init container to run
func addInitContainerAnnotation(dpm *v1beta1.Deployment) error {
	if len(dpm.Spec.Template.Spec.InitContainers) > 0 {
		value, err := json.Marshal(dpm.Spec.Template.Spec.InitContainers)
		if err != nil {
			return err
		}
		if dpm.Spec.Template.Annotations == nil {
			dpm.Spec.Template.Annotations = make(map[string]string)
		}
		dpm.Spec.Template.Annotations[v1.PodInitContainersAnnotationKey] = string(value)
		dpm.Spec.Template.Annotations[v1.PodInitContainersBetaAnnotationKey] = string(value)
	}
	return nil
}

// CreateIngress creates ingress rule for a specific function
func CreateIngress(client kubernetes.Interface, ingressName, funcName, hostname, ns string, enableTLSAcme bool) error {

	ingress := &v1beta1.Ingress{
		ObjectMeta: metav1.ObjectMeta{
			Name:      ingressName,
			Namespace: ns,
		},
		Spec: v1beta1.IngressSpec{
			Rules: []v1beta1.IngressRule{
				{
					Host: hostname,
					IngressRuleValue: v1beta1.IngressRuleValue{
						HTTP: &v1beta1.HTTPIngressRuleValue{
							Paths: []v1beta1.HTTPIngressPath{
								{
									Path: "/",
									Backend: v1beta1.IngressBackend{
										ServiceName: funcName,
										ServicePort: intstr.FromInt(8080),
									},
								},
							},
						},
					},
				},
			},
		},
	}

	if enableTLSAcme {
		// add annotations and TLS configuration for kube-lego
		ingressAnnotations := map[string]string{
			"kubernetes.io/tls-acme":             "true",
			"ingress.kubernetes.io/ssl-redirect": "true",
		}
		ingress.ObjectMeta.Annotations = ingressAnnotations

		ingress.Spec.TLS = []v1beta1.IngressTLS{
			{
				Hosts:      []string{hostname},
				SecretName: ingressName + "-tls",
			},
		}
	}

	_, err := client.ExtensionsV1beta1().Ingresses(ns).Create(ingress)
	if err != nil {
		return err
	}
	return nil
}

// GetLocalHostname returns hostname
func GetLocalHostname(config *rest.Config, funcName string) (string, error) {
	url, err := url.Parse(config.Host)
	if err != nil {
		return "", err
	}
	host := url.Host
	if strings.Contains(url.Host, ":") {
		host, _, err = net.SplitHostPort(url.Host)
		if err != nil {
			return "", err
		}
	}

	return fmt.Sprintf("%s.%s.nip.io", funcName, host), nil
}

// DeleteIngress deletes an ingress rule
func DeleteIngress(client kubernetes.Interface, name, ns string) error {
	err := client.ExtensionsV1beta1().Ingresses(ns).Delete(name, &metav1.DeleteOptions{})
	if err != nil && !k8sErrors.IsNotFound(err) {
		return err
	}
	return nil
}

func splitHandler(handler string) (string, string, error) {
	str := strings.Split(handler, ".")
	if len(str) != 2 {
		return "", "", errors.New("Failed: incorrect handler format. It should be module_name.handler_name")
	}

	return str[0], str[1], nil
}

func getFileName(file, handler, runtime string) (string, error) {
	// DEPRECATED: If the filename is empty, assume that
	// the destination file will be <handler>.<ext>
	if file == "" {
		modName, _, err := splitHandler(handler)
		if err != nil {
			return "", err
		}
		filename := modName
		runtimeInf, err := langruntime.GetRuntimeInfo(runtime)
		if err == nil {
			filename = modName + runtimeInf.FileNameSuffix
		}
		return filename, nil
	}
	return file, nil
}

// EnsureFuncConfigMap creates/updates a config map with a function specification
func EnsureFuncConfigMap(client kubernetes.Interface, funcObj *spec.Function, or []metav1.OwnerReference) error {
	configMapData := map[string]string{}
	var err error
	if funcObj.Spec.Handler != "" {
		fileName, err := getFileName(funcObj.Spec.File, funcObj.Spec.Handler, funcObj.Spec.Runtime)
		if err != nil {
			return err
		}
		configMapData = map[string]string{
			"handler": funcObj.Spec.Handler,
			fileName:  funcObj.Spec.Function,
		}
		runtimeInfo, err := langruntime.GetRuntimeInfo(funcObj.Spec.Runtime)
		if err == nil && runtimeInfo.DepName != "" {
			configMapData[runtimeInfo.DepName] = funcObj.Spec.Deps
		}
	}

	configMap := &v1.ConfigMap{
		ObjectMeta: metav1.ObjectMeta{
			Name:            funcObj.Metadata.Name,
			Labels:          funcObj.Metadata.Labels,
			OwnerReferences: or,
		},
		Data: configMapData,
	}

	_, err = client.Core().ConfigMaps(funcObj.Metadata.Namespace).Create(configMap)
	if err != nil && k8sErrors.IsAlreadyExists(err) {
		var data []byte
		data, err = json.Marshal(configMap)
		if err != nil {
			return err
		}
		_, err = client.Core().ConfigMaps(funcObj.Metadata.Namespace).Patch(configMap.Name, types.StrategicMergePatchType, data)
		if err != nil && k8sErrors.IsAlreadyExists(err) {
			// The configmap may already exist and there is nothing to update
			return nil
		}
	}

	return err
}

// EnsureFuncService creates/updates a function service
func EnsureFuncService(client kubernetes.Interface, funcObj *spec.Function, or []metav1.OwnerReference) error {
	svc := &v1.Service{
		ObjectMeta: metav1.ObjectMeta{
			Name:            funcObj.Metadata.Name,
			Labels:          funcObj.Metadata.Labels,
			OwnerReferences: or,
		},
		Spec: v1.ServiceSpec{
			Ports: []v1.ServicePort{
				{
					Name:       "function-port",
					Port:       8080,
					TargetPort: intstr.FromInt(8080),
					NodePort:   0,
					Protocol:   v1.ProtocolTCP,
				},
			},
		},
	}
	_, err := client.Core().Services(funcObj.Metadata.Namespace).Create(svc)
	if err != nil && k8sErrors.IsAlreadyExists(err) {
		var data []byte
		data, err = json.Marshal(svc)
		if err != nil {
			return err
		}
		_, err = client.Core().Services(funcObj.Metadata.Namespace).Patch(svc.Name, types.StrategicMergePatchType, data)
		if err != nil && k8sErrors.IsAlreadyExists(err) {
			// The service may already exist and there is nothing to update
			return nil
		}
	}
	return err
}

// EnsureFuncDeployment creates/updates a function deployment
func EnsureFuncDeployment(client kubernetes.Interface, funcObj *spec.Function, or []metav1.OwnerReference) error {
	const (
		runtimePath = "/kubeless"
		depsPath    = "/dependencies"
	)
	runtimeVolumeName := funcObj.Metadata.Name
	depsVolumeName := funcObj.Metadata.Name + "-deps"
	podAnnotations := map[string]string{
		// Attempt to attract the attention of prometheus.
		// For runtimes that don't support /metrics,
		// prometheus will get a 404 and mostly silently
		// ignore the pod (still displayed in the list of
		// "targets")
		"prometheus.io/scrape": "true",
		"prometheus.io/path":   "/metrics",
		"prometheus.io/port":   "8080",
	}

	//add deployment
	maxUnavailable := intstr.FromInt(0)
	dpm := &v1beta1.Deployment{
		ObjectMeta: metav1.ObjectMeta{
			Name:            funcObj.Metadata.Name,
			Labels:          funcObj.Metadata.Labels,
			OwnerReferences: or,
		},
		Spec: v1beta1.DeploymentSpec{
			Strategy: v1beta1.DeploymentStrategy{
				RollingUpdate: &v1beta1.RollingUpdateDeployment{
					MaxUnavailable: &maxUnavailable,
				},
			},
		},
	}

	//copy all func's Spec.Template to the deployment
	tmplCopy, err := api.Scheme.DeepCopy(funcObj.Spec.Template)
	if err != nil {
		return err
	}
	dpm.Spec.Template = tmplCopy.(v1.PodTemplateSpec)

	//append data to dpm spec
	if len(dpm.Spec.Template.ObjectMeta.Labels) == 0 {
		dpm.Spec.Template.ObjectMeta.Labels = make(map[string]string)
	}
	for k, v := range funcObj.Metadata.Labels {
		dpm.Spec.Template.ObjectMeta.Labels[k] = v
	}
	if len(dpm.Spec.Template.ObjectMeta.Annotations) == 0 {
		dpm.Spec.Template.ObjectMeta.Annotations = make(map[string]string)
	}
	for k, v := range podAnnotations {
		//only append k-v from podAnnotations if it doesn't exist in deployment podTemplateSpec annotation
		if _, ok := dpm.Spec.Template.ObjectMeta.Annotations[k]; !ok {
			dpm.Spec.Template.ObjectMeta.Annotations[k] = v
		}
	}

	dpm.Spec.Template.Spec.Volumes = append(dpm.Spec.Template.Spec.Volumes,
		v1.Volume{
			Name: runtimeVolumeName,
			VolumeSource: v1.VolumeSource{
				EmptyDir: &v1.EmptyDirVolumeSource{},
			},
		},
		v1.Volume{
			Name: depsVolumeName,
			VolumeSource: v1.VolumeSource{
				ConfigMap: &v1.ConfigMapVolumeSource{
					LocalObjectReference: v1.LocalObjectReference{
						Name: funcObj.Metadata.Name,
					},
				},
			},
		},
	)
	runtimeVolumeMount := v1.VolumeMount{
		Name:      runtimeVolumeName,
		MountPath: runtimePath,
	}
	depsVolumeMount := v1.VolumeMount{
		Name:      depsVolumeName,
		MountPath: depsPath,
	}

	if len(dpm.Spec.Template.Spec.Containers) == 0 {
		dpm.Spec.Template.Spec.Containers = append(dpm.Spec.Template.Spec.Containers, v1.Container{})
	}

	if funcObj.Spec.Handler != "" {
		modName, handlerName, err := splitHandler(funcObj.Spec.Handler)
		if err != nil {
			return err
		}
		//only resolve the image name if it has not been already set
		if dpm.Spec.Template.Spec.Containers[0].Image == "" {
			imageName, err := langruntime.GetFunctionImage(funcObj.Spec.Runtime, funcObj.Spec.Type)
			if err != nil {
				return err
			}
			dpm.Spec.Template.Spec.Containers[0].Image = imageName
		}
		dpm.Spec.Template.Spec.Containers[0].Env = append(dpm.Spec.Template.Spec.Containers[0].Env,
			v1.EnvVar{
				Name:  "FUNC_HANDLER",
				Value: handlerName,
			},
			v1.EnvVar{
				Name:  "MOD_NAME",
				Value: modName,
			})
	}

	dpm.Spec.Template.Spec.Containers[0].Name = funcObj.Metadata.Name
	dpm.Spec.Template.Spec.Containers[0].Ports = append(dpm.Spec.Template.Spec.Containers[0].Ports, v1.ContainerPort{
		ContainerPort: 8080,
	})
	dpm.Spec.Template.Spec.Containers[0].Env = append(dpm.Spec.Template.Spec.Containers[0].Env,
		v1.EnvVar{
			Name:  "TOPIC_NAME",
			Value: funcObj.Spec.Topic,
		})
	dpm.Spec.Template.Spec.Containers[0].VolumeMounts = append(dpm.Spec.Template.Spec.Containers[0].VolumeMounts, runtimeVolumeMount)

	// prepare init-containers if some function is specified
	if funcObj.Spec.Function != "" {
		fileName, err := getFileName(funcObj.Spec.File, funcObj.Spec.Handler, funcObj.Spec.Runtime)
		if err != nil {
			return err
		}
		provisionContainer, err := getProvisionContainer(
			funcObj.Spec.Function,
			funcObj.Spec.Checksum,
			fileName,
			funcObj.Spec.Handler,
			funcObj.Spec.FunctionContentType,
			funcObj.Spec.Runtime,
			runtimeVolumeMount,
			depsVolumeMount,
		)
		if err != nil {
			return err
		}
		dpm.Spec.Template.Spec.InitContainers = []v1.Container{provisionContainer}
	}
	// ensure that the runtime is supported for installing dependencies
	_, err = langruntime.GetRuntimeInfo(funcObj.Spec.Runtime)
	if funcObj.Spec.Deps != "" && err != nil {
		return fmt.Errorf("Unable to install dependencies for the runtime %s", funcObj.Spec.Runtime)
	} else if funcObj.Spec.Deps != "" {
		buildContainer, err := langruntime.GetBuildContainer(funcObj.Spec.Runtime, dpm.Spec.Template.Spec.Containers[0].Env, runtimeVolumeMount, depsVolumeMount)
		if err != nil {
			return err
		}
		dpm.Spec.Template.Spec.InitContainers = append(
			dpm.Spec.Template.Spec.InitContainers,
			buildContainer,
		)
		// update deployment for loading dependencies
		langruntime.UpdateDeployment(dpm, runtimeVolumeMount.MountPath, funcObj.Spec.Runtime)
	}
	//TODO: remove this when init containers becomes a stable feature
	addInitContainerAnnotation(dpm)

	// add liveness Probe to deployment
	if funcObj.Spec.Type != pubsubFunc {
		livenessProbe := &v1.Probe{
			InitialDelaySeconds: int32(3),
			PeriodSeconds:       int32(30),
			Handler: v1.Handler{
				HTTPGet: &v1.HTTPGetAction{
					Path: "/healthz",
					Port: intstr.FromInt(8080),
				},
			},
		}
		dpm.Spec.Template.Spec.Containers[0].LivenessProbe = livenessProbe
	}

	_, err = client.Extensions().Deployments(funcObj.Metadata.Namespace).Create(dpm)
	if err != nil && k8sErrors.IsAlreadyExists(err) {
		var data []byte
		data, err = json.Marshal(dpm)
		_, err = client.Extensions().Deployments(funcObj.Metadata.Namespace).Patch(dpm.Name, types.StrategicMergePatchType, data)
		if err != nil {
			return err
		}
		// kick existing function pods then it will be recreated
		// with the new data mount from updated configmap.
		// TODO: This is a workaround.  Do something better.
		var pods *v1.PodList
		pods, err = GetPodsByLabel(client, funcObj.Metadata.Namespace, "function", funcObj.Metadata.Name)
		if err != nil {
			return err
		}
		for _, pod := range pods.Items {
			err = client.Core().Pods(funcObj.Metadata.Namespace).Delete(pod.Name, &metav1.DeleteOptions{})
			if err != nil && !k8sErrors.IsNotFound(err) {
				// non-fatal
				logrus.Warnf("Unable to delete pod %s/%s, may be running stale version of function: %v", funcObj.Metadata.Namespace, pod.Name, err)
			}
		}
	}

	return err
}

// EnsureFuncCronJob creates/updates a function cron job
func EnsureFuncCronJob(client kubernetes.Interface, funcObj *spec.Function, or []metav1.OwnerReference) error {
	job := &batchv2alpha1.CronJob{
		ObjectMeta: metav1.ObjectMeta{
			Name:            fmt.Sprintf("trigger-%s", funcObj.Metadata.Name),
			Labels:          funcObj.Metadata.Labels,
			OwnerReferences: or,
		},
		Spec: batchv2alpha1.CronJobSpec{
			Schedule: funcObj.Spec.Schedule,
			JobTemplate: batchv2alpha1.JobTemplateSpec{
				Spec: batchv1.JobSpec{
					Template: v1.PodTemplateSpec{
						Spec: v1.PodSpec{
							Containers: []v1.Container{
								{
									Image: busybox,
									Name:  "trigger",
									Args:  []string{"wget", "-qO-", fmt.Sprintf("http://%s.%s.svc.cluster.local:8080", funcObj.Metadata.Name, funcObj.Metadata.Namespace)},
								},
							},
							RestartPolicy: v1.RestartPolicyOnFailure,
						},
					},
				},
			},
		},
	}

	_, err := client.BatchV2alpha1().CronJobs(funcObj.Metadata.Namespace).Create(job)
	if err != nil && k8sErrors.IsAlreadyExists(err) {
		var data []byte
		data, err = json.Marshal(job)
		if err != nil {
			return err
		}
		_, err = client.BatchV2alpha1().CronJobs(funcObj.Metadata.Namespace).Patch(job.Name, types.StrategicMergePatchType, data)
	}

	return err
}

// CreateAutoscale creates HPA object for function
func CreateAutoscale(client kubernetes.Interface, funcName, ns, metric string, min, max int32, value string) error {
	m := []v2alpha1.MetricSpec{}
	switch metric {
	case "cpu":
		i, err := strconv.ParseInt(value, 10, 32)
		if err != nil {
			return err
		}
		i32 := int32(i)
		m = []v2alpha1.MetricSpec{
			{
				Type: v2alpha1.ResourceMetricSourceType,
				Resource: &v2alpha1.ResourceMetricSource{
					Name: v1.ResourceCPU,
					TargetAverageUtilization: &i32,
				},
			},
		}
	case "qps":
		q, err := resource.ParseQuantity(value)
		if err != nil {
			return err
		}
		m = []v2alpha1.MetricSpec{
			{
				Type: v2alpha1.ObjectMetricSourceType,
				Object: &v2alpha1.ObjectMetricSource{
					MetricName:  "function_calls",
					TargetValue: q,
					Target: v2alpha1.CrossVersionObjectReference{
						Kind: "Service",
						Name: funcName,
					},
				},
			},
		}
		err = createServiceMonitor(funcName, ns)
		if err != nil {
			return err
		}
	default:
		return errors.New("metric is not supported")
	}

	hpa := &v2alpha1.HorizontalPodAutoscaler{
		ObjectMeta: metav1.ObjectMeta{
			Name:      funcName,
			Namespace: ns,
		},
		Spec: v2alpha1.HorizontalPodAutoscalerSpec{
			ScaleTargetRef: v2alpha1.CrossVersionObjectReference{
				Kind: "Deployment",
				Name: funcName,
			},
			MinReplicas: &min,
			MaxReplicas: max,
			Metrics:     m,
		},
	}

	_, err := client.AutoscalingV2alpha1().HorizontalPodAutoscalers(ns).Create(hpa)
	if err != nil {
		return err
	}

	return err
}

// DeleteAutoscale deletes an autoscale rule
func DeleteAutoscale(client kubernetes.Interface, name, ns string) error {
	err := client.AutoscalingV2alpha1().HorizontalPodAutoscalers(ns).Delete(name, &metav1.DeleteOptions{})
	if err != nil && !k8sErrors.IsNotFound(err) {
		return err
	}
	return nil
}

// DeleteServiceMonitor cleans the sm if it exists
func DeleteServiceMonitor(name, ns string) error {
	smclient, err := GetServiceMonitorClientOutOfCluster()
	if err != nil {
		return err
	}
	err = smclient.ServiceMonitors(ns).Delete(name, &metav1.DeleteOptions{})
	if err != nil && !k8sErrors.IsNotFound(err) {
		return err
	}

	return nil
}

func createServiceMonitor(funcName, ns string) error {
	smclient, err := GetServiceMonitorClientOutOfCluster()
	if err != nil {
		return err
	}

	_, err = smclient.ServiceMonitors(ns).Get(funcName)
	if err != nil {
		if k8sErrors.IsNotFound(err) {
			s := &monitoringv1alpha1.ServiceMonitor{
				ObjectMeta: metav1.ObjectMeta{
					Name:      funcName,
					Namespace: ns,
					Labels: map[string]string{
						"service-monitor": "function",
					},
				},
				Spec: monitoringv1alpha1.ServiceMonitorSpec{
					Selector: metav1.LabelSelector{
						MatchLabels: map[string]string{
							"function": funcName,
						},
					},
					Endpoints: []monitoringv1alpha1.Endpoint{
						{
							Port: "function-port",
						},
					},
				},
			}
			_, err = smclient.ServiceMonitors(ns).Create(s)
			if err != nil {
				return err
			}
		}
		return nil
	}

	return errors.New("service monitor has already existed")
}<|MERGE_RESOLUTION|>--- conflicted
+++ resolved
@@ -123,27 +123,15 @@
 	return restClient, nil
 }
 
-<<<<<<< HEAD
-// GetCRDClient returns CRD client to the request from inside of cluster
+// GetCRDClient returns crd client to the request from inside of cluster
 func GetCRDClient() (*rest.RESTClient, error) {
 	config, err := rest.InClusterConfig()
-=======
-// GetCRDClient returns crd client to the request from inside of cluster
-func GetCRDClient() (*rest.RESTClient, error) {
-	crdconfig, err := rest.InClusterConfig()
->>>>>>> 8d346657
 	if err != nil {
 		return nil, err
 	}
 	crdConfig := configureClient("k8s.io", "v1", "/apis", config)
 
-<<<<<<< HEAD
 	crdclient, err := rest.RESTClientFor(crdConfig)
-=======
-	configureClient(crdconfig)
-
-	crdclient, err := rest.RESTClientFor(crdconfig)
->>>>>>> 8d346657
 	if err != nil {
 		return nil, err
 	}
@@ -151,42 +139,26 @@
 	return crdclient, nil
 }
 
-<<<<<<< HEAD
 // GetRestClientOutOfCluster returns a REST client based on a group, API version and path
 func GetRestClientOutOfCluster(group, apiVersion, apiPath string) (*rest.RESTClient, error) {
 	config, err := BuildOutOfClusterConfig()
-=======
-// GetCRDClientOutOfCluster returns crd client to the request from outside of cluster
-func GetCRDClientOutOfCluster() (*rest.RESTClient, error) {
-	crdconfig, err := BuildOutOfClusterConfig()
->>>>>>> 8d346657
 	if err != nil {
 		return nil, err
 	}
 
-<<<<<<< HEAD
 	crdConfig := configureClient(group, apiVersion, apiPath, config)
 
 	client, err := rest.RESTClientFor(crdConfig)
-=======
-	configureClient(crdconfig)
-
-	crdclient, err := rest.RESTClientFor(crdconfig)
->>>>>>> 8d346657
 	if err != nil {
 		return nil, err
 	}
 
-<<<<<<< HEAD
 	return client, nil
 }
 
 // GetCRDClientOutOfCluster returns crd client to the request from outside of cluster
 func GetCRDClientOutOfCluster() (*rest.RESTClient, error) {
 	return GetRestClientOutOfCluster("k8s.io", "v1", "/apis")
-=======
-	return crdclient, nil
->>>>>>> 8d346657
 }
 
 //GetServiceMonitorClientOutOfCluster returns sm client to the request from outside of cluster
@@ -294,7 +266,6 @@
 	return v1.Pod{}, errors.New("There is no pod ready")
 }
 
-<<<<<<< HEAD
 func appendToCommand(orig string, command ...string) string {
 	if len(orig) > 0 {
 		return fmt.Sprintf("%s && %s", orig, strings.Join(command, " && "))
@@ -376,10 +347,6 @@
 func configureClient(group, version, apiPath string, config *rest.Config) *rest.Config {
 	var result rest.Config
 	result = *config
-=======
-// configureClient configures crd client
-func configureClient(config *rest.Config) {
->>>>>>> 8d346657
 	groupversion := schema.GroupVersion{
 		Group:   group,
 		Version: version,
@@ -589,6 +556,8 @@
 					Protocol:   v1.ProtocolTCP,
 				},
 			},
+			Selector: funcObj.Metadata.Labels,
+			Type:     v1.ServiceTypeClusterIP,
 		},
 	}
 	_, err := client.Core().Services(funcObj.Metadata.Namespace).Create(svc)
