/*
Copyright (c) 2016-2017 Bitnami

Licensed under the Apache License, Version 2.0 (the "License");
you may not use this file except in compliance with the License.
You may obtain a copy of the License at

    http://www.apache.org/licenses/LICENSE-2.0

Unless required by applicable law or agreed to in writing, software
distributed under the License is distributed on an "AS IS" BASIS,
WITHOUT WARRANTIES OR CONDITIONS OF ANY KIND, either express or implied.
See the License for the specific language governing permissions and
limitations under the License.
*/

package utils

import (
	"encoding/json"
	"fmt"
	"net/url"
	"os"
	"path"
	"path/filepath"
	"strconv"
	"strings"
	"time"

	"github.com/kubeless/kubeless/pkg/langruntime"

	kubelessApi "github.com/kubeless/kubeless/pkg/apis/kubeless/v1beta1"
	"github.com/sirupsen/logrus"

	"k8s.io/api/autoscaling/v2beta1"
	batchv1 "k8s.io/api/batch/v1"
	batchv2alpha1 "k8s.io/api/batch/v2alpha1"
	"k8s.io/api/core/v1"
	"k8s.io/api/extensions/v1beta1"
	clientsetAPIExtensions "k8s.io/apiextensions-apiserver/pkg/client/clientset/clientset"
	"k8s.io/client-go/kubernetes"
	"k8s.io/client-go/rest"
	"k8s.io/client-go/tools/clientcmd"

	k8sErrors "k8s.io/apimachinery/pkg/api/errors"
	metav1 "k8s.io/apimachinery/pkg/apis/meta/v1"
	"k8s.io/apimachinery/pkg/types"
	"k8s.io/apimachinery/pkg/util/intstr"

	monitoringv1alpha1 "github.com/coreos/prometheus-operator/pkg/client/monitoring/v1alpha1"

	// Adding explicitely the GCP auth plugin
	_ "k8s.io/client-go/plugin/pkg/client/auth/gcp"

	"github.com/imdario/mergo"
	"github.com/kubeless/kubeless/pkg/client/clientset/versioned"
)

const (
	pubsubFunc     = "PubSub"
	busybox        = "busybox@sha256:be3c11fdba7cfe299214e46edc642e09514dbb9bbefcd0d3836c05a1e0cd0642"
	unzip          = "kubeless/unzip@sha256:f162c062973cca05459834de6ed14c039d45df8cdb76097f50b028a1621b3697"
	defaultTimeout = "180"
)

// GetClient returns a k8s clientset to the request from inside of cluster
func GetClient() kubernetes.Interface {
	config, err := rest.InClusterConfig()
	if err != nil {
		logrus.Fatalf("Can not get kubernetes config: %v", err)
	}

	clientset, err := kubernetes.NewForConfig(config)
	if err != nil {
		logrus.Fatalf("Can not create kubernetes client: %v", err)
	}

	return clientset
}

// BuildOutOfClusterConfig returns k8s config
func BuildOutOfClusterConfig() (*rest.Config, error) {
	kubeconfigPath := os.Getenv("KUBECONFIG")
	if kubeconfigPath == "" {
		home := os.Getenv("HOMEDRIVE") + os.Getenv("HOMEPATH")
		if home == "" {
			for _, h := range []string{"HOME", "USERPROFILE"} {
				if home = os.Getenv(h); home != "" {
					break
				}
			}
		}
		kubeconfigPath = filepath.Join(home, ".kube", "config")
	}
	return clientcmd.BuildConfigFromFlags("", kubeconfigPath)
}

// GetClientOutOfCluster returns a k8s clientset to the request from outside of cluster
func GetClientOutOfCluster() kubernetes.Interface {
	config, err := BuildOutOfClusterConfig()
	if err != nil {
		logrus.Fatalf("Can not get kubernetes config: %v", err)
	}

	clientset, err := kubernetes.NewForConfig(config)
	if err != nil {
		logrus.Fatalf("Can not get kubernetes client: %v", err)
	}

	return clientset
}

// GetAPIExtensionsClientOutOfCluster returns a k8s clientset to access APIExtensions from outside of cluster
func GetAPIExtensionsClientOutOfCluster() clientsetAPIExtensions.Interface {
	config, err := BuildOutOfClusterConfig()
	if err != nil {
		logrus.Fatalf("Can not get kubernetes config: %v", err)
	}
	clientset, err := clientsetAPIExtensions.NewForConfig(config)
	if err != nil {
		logrus.Fatalf("Can not get kubernetes client: %v", err)
	}
	return clientset
}

// GetAPIExtensionsClientInCluster returns a k8s clientset to access APIExtensions from inside of cluster
func GetAPIExtensionsClientInCluster() clientsetAPIExtensions.Interface {
	config, err := rest.InClusterConfig()
	if err != nil {
		logrus.Fatalf("Can not get kubernetes config: %v", err)
	}
	clientset, err := clientsetAPIExtensions.NewForConfig(config)
	if err != nil {
		logrus.Fatalf("Can not get kubernetes client: %v", err)
	}
	return clientset
}

// GetFunctionClientInCluster returns function clientset to the request from inside of cluster
func GetFunctionClientInCluster() (versioned.Interface, error) {
	config, err := rest.InClusterConfig()
	if err != nil {
		return nil, err
	}
	kubelessClient, err := versioned.NewForConfig(config)
	if err != nil {
		return nil, err
	}

	return kubelessClient, nil
}

// GetFunctionClientOutCluster returns function clientset to the request from outside of cluster
func GetFunctionClientOutCluster() (versioned.Interface, error) {
	config, err := BuildOutOfClusterConfig()
	if err != nil {
		return nil, err
	}
	kubelessClient, err := versioned.NewForConfig(config)
	if err != nil {
		return nil, err
	}

	return kubelessClient, nil
}

// GetHTTPTriggerClientOutCluster returns HTTPTrigger clientset to the request from outside of cluster
func GetHTTPTriggerClientOutCluster() (versioned.Interface, error) {
	config, err := BuildOutOfClusterConfig()
	if err != nil {
		return nil, err
	}
	kubelessClient, err := versioned.NewForConfig(config)
	if err != nil {
		return nil, err
	}

	return kubelessClient, nil
}

//GetDefaultNamespace returns the namespace set in current cluster context
func GetDefaultNamespace() string {
	rules := clientcmd.NewDefaultClientConfigLoadingRules()
	rules.DefaultClientConfig = &clientcmd.DefaultClientConfig
	overrides := &clientcmd.ConfigOverrides{ClusterDefaults: clientcmd.ClusterDefaults}

	if ns, _, err := clientcmd.NewNonInteractiveDeferredLoadingClientConfig(rules, overrides).Namespace(); err == nil {
		return ns
	}
	return v1.NamespaceDefault
}

// GetFunction returns specification of a function
func GetFunction(funcName, ns string) (kubelessApi.Function, error) {
	kubelessClient, err := GetFunctionClientOutCluster()
	if err != nil {
		return kubelessApi.Function{}, err
	}

	f, err := kubelessClient.KubelessV1beta1().Functions(ns).Get(funcName, metav1.GetOptions{})

	if err != nil {
		if k8sErrors.IsNotFound(err) {
			logrus.Fatalf("Function %s is not found", funcName)
		}
		return kubelessApi.Function{}, err
	}

	return *f, nil
}

// CreateFunctionCustomResource will create a custom function object
func CreateFunctionCustomResource(kubelessClient versioned.Interface, f *kubelessApi.Function) error {
	_, err := kubelessClient.KubelessV1beta1().Functions(f.Namespace).Create(f)
	if err != nil {
		return err
	}
	return nil
}

// UpdateFunctionCustomResource applies changes to the function custom object
func UpdateFunctionCustomResource(kubelessClient versioned.Interface, f *kubelessApi.Function) error {
	_, err := kubelessClient.KubelessV1beta1().Functions(f.Namespace).Update(f)
	return err
}

// PatchFunctionCustomResource applies changes to the function custom object
func PatchFunctionCustomResource(kubelessClient versioned.Interface, f *kubelessApi.Function) error {
	data, err := json.Marshal(f)
	if err != nil {
		return err
	}
	_, err = kubelessClient.KubelessV1beta1().Functions(f.Namespace).Patch(f.Name, types.MergePatchType, data)
	return err
}

// DeleteFunctionCustomResource will delete custom function object
func DeleteFunctionCustomResource(kubelessClient versioned.Interface, funcName, ns string) error {
	err := kubelessClient.KubelessV1beta1().Functions(ns).Delete(funcName, &metav1.DeleteOptions{})
	if err != nil {
		return err
	}

	return nil
}

// GetFunctionCustomResource will delete custom function object
func GetFunctionCustomResource(kubelessClient versioned.Interface, funcName, ns string) (*kubelessApi.Function, error) {
	functionObj, err := kubelessClient.KubelessV1beta1().Functions(ns).Get(funcName, metav1.GetOptions{})
	if err != nil {
		return nil, err
	}

	return functionObj, nil
}

// CreateCronJobCustomResource will create a custom function object
func CreateCronJobCustomResource(kubelessClient versioned.Interface, cronJob *kubelessApi.CronJobTrigger) error {
	_, err := kubelessClient.KubelessV1beta1().CronJobTriggers(cronJob.Namespace).Create(cronJob)
	if err != nil {
		return err
	}
	return nil
}

// UpdateCronJobCustomResource applies changes to the function custom object
func UpdateCronJobCustomResource(kubelessClient versioned.Interface, cronJob *kubelessApi.CronJobTrigger) error {
	_, err := kubelessClient.KubelessV1beta1().CronJobTriggers(cronJob.Namespace).Update(cronJob)
	return err
}

// DeleteCronJobCustomResource will delete custom function object
func DeleteCronJobCustomResource(kubelessClient versioned.Interface, cronJobName, ns string) error {
	err := kubelessClient.KubelessV1beta1().CronJobTriggers(ns).Delete(cronJobName, &metav1.DeleteOptions{})
	if err != nil {
		return err
	}

	return nil
}

// GetCronJobCustomResource will get CronJobTrigger custom resource object
func GetCronJobCustomResource(kubelessClient versioned.Interface, cronJobName, ns string) (*kubelessApi.CronJobTrigger, error) {
	cronJobCRD, err := kubelessClient.KubelessV1beta1().CronJobTriggers(ns).Get(cronJobName, metav1.GetOptions{})
	if err != nil {
		return nil, err
	}

	return cronJobCRD, nil
}

// CreateKafkaTriggerCustomResource will create a custom function object
func CreateKafkaTriggerCustomResource(kubelessClient versioned.Interface, kafkaTrigger *kubelessApi.KafkaTrigger) error {
	_, err := kubelessClient.KubelessV1beta1().KafkaTriggers(kafkaTrigger.Namespace).Create(kafkaTrigger)
	if err != nil {
		return err
	}
	return nil
}

// UpdateKafkaTriggerCustomResource applies changes to the function custom object
func UpdateKafkaTriggerCustomResource(kubelessClient versioned.Interface, kafkaTrigger *kubelessApi.KafkaTrigger) error {
	_, err := kubelessClient.KubelessV1beta1().KafkaTriggers(kafkaTrigger.Namespace).Update(kafkaTrigger)
	return err
}

// DeleteKafkaTriggerCustomResource will delete custom function object
func DeleteKafkaTriggerCustomResource(kubelessClient versioned.Interface, kafkaTriggerName, ns string) error {
	err := kubelessClient.KubelessV1beta1().KafkaTriggers(ns).Delete(kafkaTriggerName, &metav1.DeleteOptions{})
	if err != nil {
		return err
	}

	return nil
}

// GetKafkaTriggerCustomResource will get CronJobTrigger custom resource object
func GetKafkaTriggerCustomResource(kubelessClient versioned.Interface, kafkaTriggerName, ns string) (*kubelessApi.KafkaTrigger, error) {
	kafkaCRD, err := kubelessClient.KubelessV1beta1().KafkaTriggers(ns).Get(kafkaTriggerName, metav1.GetOptions{})
	if err != nil {
		return nil, err
	}

	return kafkaCRD, nil
}

// CreateHTTPTriggerCustomResource will create a HTTP trigger custom resource object
func CreateHTTPTriggerCustomResource(kubelessClient versioned.Interface, httpTrigger *kubelessApi.HTTPTrigger) error {
	_, err := kubelessClient.KubelessV1beta1().HTTPTriggers(httpTrigger.Namespace).Create(httpTrigger)
	if err != nil {
		return err
	}
	return nil
}

// UpdateHTTPTriggerCustomResource applies changes to the HTTP trigger custom resource object
func UpdateHTTPTriggerCustomResource(kubelessClient versioned.Interface, httpTrigger *kubelessApi.HTTPTrigger) error {
	_, err := kubelessClient.KubelessV1beta1().HTTPTriggers(httpTrigger.Namespace).Update(httpTrigger)
	return err
}

// PatchHTTPTriggerCustomResource applies changes to the function custom object
func PatchHTTPTriggerCustomResource(kubelessClient versioned.Interface, httpTrigger *kubelessApi.HTTPTrigger) error {
	data, err := json.Marshal(httpTrigger)
	if err != nil {
		return err
	}
	_, err = kubelessClient.KubelessV1beta1().HTTPTriggers(httpTrigger.Namespace).Patch(httpTrigger.Name, types.MergePatchType, data)
	return err
}

// DeleteHTTPTriggerCustomResource will delete  HTTP trigger custom resource object
func DeleteHTTPTriggerCustomResource(kubelessClient versioned.Interface, httpTriggerName, ns string) error {
	err := kubelessClient.KubelessV1beta1().HTTPTriggers(ns).Delete(httpTriggerName, &metav1.DeleteOptions{})
	if err != nil {
		return err
	}

	return nil
}

// GetHTTPTriggerCustomResource will get  HTTP trigger custom resource object
func GetHTTPTriggerCustomResource(kubelessClient versioned.Interface, httpTriggerName, ns string) (*kubelessApi.HTTPTrigger, error) {
	kafkaCRD, err := kubelessClient.KubelessV1beta1().HTTPTriggers(ns).Get(httpTriggerName, metav1.GetOptions{})
	if err != nil {
		return nil, err
	}

	return kafkaCRD, nil
}

// GetPodsByLabel returns list of pods which match the label
// We use this to returns pods to which the function is deployed or pods running controllers
func GetPodsByLabel(c kubernetes.Interface, ns, k, v string) (*v1.PodList, error) {
	pods, err := c.Core().Pods(ns).List(metav1.ListOptions{
		LabelSelector: k + "=" + v,
	})
	if err != nil {
		return nil, err
	}

	return pods, nil
}

// GetReadyPod returns the first pod has passed the liveness probe check
func GetReadyPod(pods *v1.PodList) (v1.Pod, error) {
	for _, pod := range pods.Items {
		if pod.Status.ContainerStatuses[0].Ready {
			return pod, nil
		}
	}
	return v1.Pod{}, fmt.Errorf("there is no pod ready")
}

func appendToCommand(orig string, command ...string) string {
	if len(orig) > 0 {
		return fmt.Sprintf("%s && %s", orig, strings.Join(command, " && "))
	}
	return strings.Join(command, " && ")
}

func getProvisionContainer(function, checksum, fileName, handler, contentType, runtime string, runtimeVolume, depsVolume v1.VolumeMount, lr *langruntime.Langruntimes) (v1.Container, error) {
	prepareCommand := ""
	originFile := path.Join(depsVolume.MountPath, fileName)

	// Prepare Function file and dependencies
	if strings.Contains(contentType, "base64") {
		// File is encoded in base64
		prepareCommand = appendToCommand(prepareCommand, fmt.Sprintf("base64 -d < %s > %s.decoded", originFile, originFile))
		originFile = originFile + ".decoded"
	} else if strings.Contains(contentType, "text") || contentType == "" {
		// Assumming that function is plain text
		// So we don't need to preprocess it
	} else {
		return v1.Container{}, fmt.Errorf("Unable to prepare function of type %s: Unknown format", contentType)
	}

	// Validate checksum
	if checksum == "" {
		// DEPRECATED: Checksum may be empty
	} else {
		checksumInfo := strings.Split(checksum, ":")
		switch checksumInfo[0] {
		case "sha256":
			shaFile := originFile + ".sha256"
			prepareCommand = appendToCommand(prepareCommand,
				fmt.Sprintf("echo '%s  %s' > %s", checksumInfo[1], originFile, shaFile),
				fmt.Sprintf("sha256sum -c %s", shaFile),
			)
			break
		default:
			return v1.Container{}, fmt.Errorf("Unable to verify checksum %s: Unknown format", checksum)
		}
	}

	// Extract content in case it is a Zip file
	if strings.Contains(contentType, "zip") {
		prepareCommand = appendToCommand(prepareCommand,
			fmt.Sprintf("unzip -o %s -d %s", originFile, runtimeVolume.MountPath),
		)
	} else {
		// Copy the target as a single file
		destFileName, err := getFileName(handler, contentType, runtime, lr)
		if err != nil {
			return v1.Container{}, err
		}
		dest := path.Join(runtimeVolume.MountPath, destFileName)
		prepareCommand = appendToCommand(prepareCommand,
			fmt.Sprintf("cp %s %s", originFile, dest),
		)
	}

	// Copy deps file to the installation path
	runtimeInf, err := lr.GetRuntimeInfo(runtime)
	if err == nil && runtimeInf.DepName != "" {
		depsFile := path.Join(depsVolume.MountPath, runtimeInf.DepName)
		prepareCommand = appendToCommand(prepareCommand,
			fmt.Sprintf("cp %s %s", depsFile, runtimeVolume.MountPath),
		)
	}

	return v1.Container{
		Name:            "prepare",
		Image:           unzip,
		Command:         []string{"sh", "-c"},
		Args:            []string{prepareCommand},
		VolumeMounts:    []v1.VolumeMount{runtimeVolume, depsVolume},
		ImagePullPolicy: v1.PullIfNotPresent,
	}, nil
}

// CreateIngress creates ingress rule for a specific function
func CreateIngress(client kubernetes.Interface, httpTriggerObj *kubelessApi.HTTPTrigger) error {
	or, err := GetHTTPTriggerOwnerReference(httpTriggerObj)
	if err != nil {
		return err
	}

	if len(httpTriggerObj.Spec.ServiceSpec.Ports) == 0 {
		return fmt.Errorf("can't create route due to service port isn't defined")
	}

	port := httpTriggerObj.Spec.ServiceSpec.Ports[0].TargetPort
	if port.IntVal <= 0 || port.IntVal > 65535 {
		return fmt.Errorf("Invalid port number %d specified", port.IntVal)
	}

	ingress := &v1beta1.Ingress{
		ObjectMeta: metav1.ObjectMeta{
			Name:            httpTriggerObj.Spec.RouteName,
			Namespace:       httpTriggerObj.Namespace,
			OwnerReferences: or,
			Labels:          httpTriggerObj.ObjectMeta.Labels,
		},
		Spec: v1beta1.IngressSpec{
			Rules: []v1beta1.IngressRule{
				{
					Host: httpTriggerObj.Spec.HostName,
					IngressRuleValue: v1beta1.IngressRuleValue{
						HTTP: &v1beta1.HTTPIngressRuleValue{
							Paths: []v1beta1.HTTPIngressPath{
								{
									Path: "/",
									Backend: v1beta1.IngressBackend{
										ServiceName: httpTriggerObj.ObjectMeta.Name,
										ServicePort: httpTriggerObj.Spec.ServiceSpec.Ports[0].TargetPort,
									},
								},
							},
						},
					},
				},
			},
		},
	}

	if httpTriggerObj.Spec.TLSAcme {
		// add annotations and TLS configuration for kube-lego
		ingressAnnotations := map[string]string{
			"kubernetes.io/tls-acme":             "true",
			"ingress.kubernetes.io/ssl-redirect": "true",
		}
		ingress.ObjectMeta.Annotations = ingressAnnotations

		ingress.Spec.TLS = []v1beta1.IngressTLS{
			{
				Hosts:      []string{httpTriggerObj.Spec.HostName},
				SecretName: httpTriggerObj.Spec.RouteName + "-tls",
			},
		}
	}

	_, err = client.ExtensionsV1beta1().Ingresses(httpTriggerObj.Namespace).Create(ingress)
	if err != nil {
		return err
	}
	return nil
}

// GetLocalHostname returns hostname
func GetLocalHostname(config *rest.Config, funcName string) (string, error) {
	url, err := url.Parse(config.Host)
	if err != nil {
		return "", err
	}
	host := url.Hostname()

	return fmt.Sprintf("%s.%s.nip.io", funcName, host), nil
}

// DeleteIngress deletes an ingress rule
func DeleteIngress(client kubernetes.Interface, name, ns string) error {
	err := client.ExtensionsV1beta1().Ingresses(ns).Delete(name, &metav1.DeleteOptions{})
	if err != nil && !k8sErrors.IsNotFound(err) {
		return err
	}
	return nil
}

func splitHandler(handler string) (string, string, error) {
	str := strings.Split(handler, ".")
	if len(str) != 2 {
		return "", "", fmt.Errorf("failed: incorrect handler format. It should be module_name.handler_name")
	}

	return str[0], str[1], nil
}

// getFileName returns a file name based on a handler identifier
func getFileName(handler, funcContentType, runtime string, lr *langruntime.Langruntimes) (string, error) {
	modName, _, err := splitHandler(handler)
	if err != nil {
		return "", err
	}
	filename := modName
	if funcContentType == "text" || funcContentType == "" {
		// We can only guess the extension if the function is specified as plain text
		runtimeInf, err := lr.GetRuntimeInfo(runtime)
		if err == nil {
			filename = modName + runtimeInf.FileNameSuffix
		}
	}
	return filename, nil
}

// EnsureFuncConfigMap creates/updates a config map with a function specification
func EnsureFuncConfigMap(client kubernetes.Interface, funcObj *kubelessApi.Function, or []metav1.OwnerReference, lr *langruntime.Langruntimes) error {
	configMapData := map[string]string{}
	var err error
	if funcObj.Spec.Handler != "" {
		fileName, err := getFileName(funcObj.Spec.Handler, funcObj.Spec.FunctionContentType, funcObj.Spec.Runtime, lr)
		if err != nil {
			return err
		}
		configMapData = map[string]string{
			"handler": funcObj.Spec.Handler,
			fileName:  funcObj.Spec.Function,
		}
		runtimeInfo, err := lr.GetRuntimeInfo(funcObj.Spec.Runtime)
		if err == nil && runtimeInfo.DepName != "" {
			configMapData[runtimeInfo.DepName] = funcObj.Spec.Deps
		}
	}

	configMap := &v1.ConfigMap{
		ObjectMeta: metav1.ObjectMeta{
			Name:            funcObj.ObjectMeta.Name,
			Labels:          funcObj.ObjectMeta.Labels,
			OwnerReferences: or,
		},
		Data: configMapData,
	}

	_, err = client.Core().ConfigMaps(funcObj.ObjectMeta.Namespace).Create(configMap)
	if err != nil && k8sErrors.IsAlreadyExists(err) {
		// In case the ConfigMap already exists we should update
		// just certain fields (to avoid race conditions)
		var newConfigMap *v1.ConfigMap
		newConfigMap, err = client.Core().ConfigMaps(funcObj.ObjectMeta.Namespace).Get(funcObj.ObjectMeta.Name, metav1.GetOptions{})
		if err != nil {
			return err
		}
		newConfigMap.ObjectMeta.Labels = funcObj.ObjectMeta.Labels
		newConfigMap.ObjectMeta.OwnerReferences = or
		newConfigMap.Data = configMap.Data
		_, err = client.Core().ConfigMaps(funcObj.ObjectMeta.Namespace).Update(newConfigMap)
		if err != nil && k8sErrors.IsAlreadyExists(err) {
			// The configmap may already exist and there is nothing to update
			return nil
		}
	}

	return err
}

// this function resolves backward incompatibility in case user uses old client which doesn't include serviceSpec into funcSpec.
// if serviceSpec is empty, we will use the default serviceSpec whose port is 8080
func serviceSpec(funcObj *kubelessApi.Function) v1.ServiceSpec {
	return v1.ServiceSpec{
		Ports: []v1.ServicePort{
			{
				// Note: Prefix: "http-" is added to adapt to Istio so that it can discover the function services
				Name:       "http-function-port",
				Protocol:   v1.ProtocolTCP,
				Port:       8080,
				TargetPort: intstr.FromInt(8080),
			},
		},
		Selector: funcObj.ObjectMeta.Labels,
		Type:     v1.ServiceTypeClusterIP,
	}
}

// EnsureFuncService creates/updates a function service
func EnsureFuncService(client kubernetes.Interface, funcObj *kubelessApi.Function, or []metav1.OwnerReference) error {
	svc := &v1.Service{
		ObjectMeta: metav1.ObjectMeta{
			Name:            funcObj.ObjectMeta.Name,
			Labels:          funcObj.ObjectMeta.Labels,
			OwnerReferences: or,
		},
		Spec: serviceSpec(funcObj),
	}

	_, err := client.Core().Services(funcObj.ObjectMeta.Namespace).Create(svc)
	if err != nil && k8sErrors.IsAlreadyExists(err) {
		// In case the SVC already exists we should update
		// just certain fields (to avoid race conditions)
		var newSvc *v1.Service
		newSvc, err = client.Core().Services(funcObj.ObjectMeta.Namespace).Get(funcObj.ObjectMeta.Name, metav1.GetOptions{})
		if err != nil {
			return err
		}
		newSvc.ObjectMeta.Labels = funcObj.ObjectMeta.Labels
		newSvc.ObjectMeta.OwnerReferences = or
		newSvc.Spec.Ports = svc.Spec.Ports
		newSvc.Spec.Selector = svc.Spec.Selector
		_, err = client.Core().Services(funcObj.ObjectMeta.Namespace).Update(newSvc)
		if err != nil && k8sErrors.IsAlreadyExists(err) {
			// The service may already exist and there is nothing to update
			return nil
		}
	}
	return err
}

func svcPort(funcObj *kubelessApi.Function) int32 {
	return int32(8080)
}

// EnsureFuncDeployment creates/updates a function deployment
func EnsureFuncDeployment(client kubernetes.Interface, funcObj *kubelessApi.Function, or []metav1.OwnerReference, lr *langruntime.Langruntimes) error {

	var err error

	runtimeVolumeName := funcObj.ObjectMeta.Name
	depsVolumeName := funcObj.ObjectMeta.Name + "-deps"
	podAnnotations := map[string]string{
		// Attempt to attract the attention of prometheus.
		// For runtimes that don't support /metrics,
		// prometheus will get a 404 and mostly silently
		// ignore the pod (still displayed in the list of
		// "targets")
		"prometheus.io/scrape": "true",
		"prometheus.io/path":   "/metrics",
		"prometheus.io/port":   strconv.Itoa(int(svcPort(funcObj))),
	}
	maxUnavailable := intstr.FromInt(0)

	//add deployment and copy all func's Spec.Deployment to the deployment
	dpm := funcObj.Spec.Deployment.DeepCopy()
	dpm.OwnerReferences = or
	dpm.ObjectMeta.Name = funcObj.ObjectMeta.Name
	dpm.Spec.Selector = &metav1.LabelSelector{
		MatchLabels: funcObj.ObjectMeta.Labels,
	}

	dpm.Spec.Strategy = v1beta1.DeploymentStrategy{
		RollingUpdate: &v1beta1.RollingUpdateDeployment{
			MaxUnavailable: &maxUnavailable,
		},
	}

	//append data to dpm deployment
	if len(dpm.ObjectMeta.Labels) == 0 {
		dpm.ObjectMeta.Labels = make(map[string]string)
	}
	for k, v := range funcObj.ObjectMeta.Labels {
		dpm.ObjectMeta.Labels[k] = v
	}
	if len(dpm.ObjectMeta.Annotations) == 0 {
		dpm.ObjectMeta.Annotations = make(map[string]string)
	}

	if len(dpm.Spec.Template.ObjectMeta.Labels) == 0 {
		dpm.Spec.Template.ObjectMeta.Labels = make(map[string]string)
	}
	for k, v := range funcObj.ObjectMeta.Labels {
		dpm.Spec.Template.ObjectMeta.Labels[k] = v
	}
	if len(dpm.Spec.Template.ObjectMeta.Annotations) == 0 {
		dpm.Spec.Template.ObjectMeta.Annotations = make(map[string]string)
	}
	for k, v := range podAnnotations {
		//only append k-v from podAnnotations if it doesn't exist in deployment podTemplateSpec annotation
		if _, ok := dpm.Spec.Template.ObjectMeta.Annotations[k]; !ok {
			dpm.Spec.Template.ObjectMeta.Annotations[k] = v
		}
	}

	dpm.Spec.Template.Spec.Volumes = append(dpm.Spec.Template.Spec.Volumes,
		v1.Volume{
			Name: runtimeVolumeName,
			VolumeSource: v1.VolumeSource{
				EmptyDir: &v1.EmptyDirVolumeSource{},
			},
		},
		v1.Volume{
			Name: depsVolumeName,
			VolumeSource: v1.VolumeSource{
				ConfigMap: &v1.ConfigMapVolumeSource{
					LocalObjectReference: v1.LocalObjectReference{
						Name: funcObj.ObjectMeta.Name,
					},
				},
			},
		})

	if len(dpm.Spec.Template.Spec.Containers) == 0 {
		dpm.Spec.Template.Spec.Containers = append(dpm.Spec.Template.Spec.Containers, v1.Container{})
	}

	if funcObj.Spec.Handler != "" {
		modName, handlerName, err := splitHandler(funcObj.Spec.Handler)
		if err != nil {
			return err
		}
		//only resolve the image name if it has not been already set
		if dpm.Spec.Template.Spec.Containers[0].Image == "" {
			imageName, err := lr.GetFunctionImage(funcObj.Spec.Runtime)
			if err != nil {
				return err
			}
			dpm.Spec.Template.Spec.Containers[0].Image = imageName
		}
		timeout := funcObj.Spec.Timeout
		if timeout == "" {
			// Set default timeout to 180 seconds
			timeout = defaultTimeout
		}
		dpm.Spec.Template.Spec.Containers[0].Env = append(dpm.Spec.Template.Spec.Containers[0].Env,
			v1.EnvVar{
				Name:  "FUNC_HANDLER",
				Value: handlerName,
			},
			v1.EnvVar{
				Name:  "MOD_NAME",
				Value: modName,
			},
			v1.EnvVar{
				Name:  "FUNC_TIMEOUT",
				Value: timeout,
			},
			v1.EnvVar{
				Name:  "FUNC_RUNTIME",
				Value: funcObj.Spec.Runtime,
			},
			v1.EnvVar{
				Name:  "FUNC_MEMORY_LIMIT",
				Value: funcObj.Spec.Deployment.Spec.Template.Spec.Containers[0].Resources.Limits.Memory().String(),
			},
		)
	}

	dpm.Spec.Template.Spec.Containers[0].Env = append(dpm.Spec.Template.Spec.Containers[0].Env,
		v1.EnvVar{
			Name:  "FUNC_PORT",
			Value: strconv.Itoa(int(svcPort(funcObj))),
		},
	)

	dpm.Spec.Template.Spec.Containers[0].Name = funcObj.ObjectMeta.Name
	dpm.Spec.Template.Spec.Containers[0].Ports = append(dpm.Spec.Template.Spec.Containers[0].Ports, v1.ContainerPort{
		ContainerPort: svcPort(funcObj),
	})
	runtimeVolumeMount := v1.VolumeMount{
		Name:      runtimeVolumeName,
		MountPath: "/kubeless",
	}

	dpm.Spec.Template.Spec.Containers[0].VolumeMounts = append(dpm.Spec.Template.Spec.Containers[0].VolumeMounts, runtimeVolumeMount)

	// prepare init-containers if some function is specified
	if funcObj.Spec.Function != "" {
		fileName, err := getFileName(funcObj.Spec.Handler, funcObj.Spec.FunctionContentType, funcObj.Spec.Runtime, lr)
		if err != nil {
			return err
		}
		if err != nil {
			return err
		}
		srcVolumeMount := v1.VolumeMount{
			Name:      depsVolumeName,
			MountPath: "/src",
		}
		provisionContainer, err := getProvisionContainer(
			funcObj.Spec.Function,
			funcObj.Spec.Checksum,
			fileName,
			funcObj.Spec.Handler,
			funcObj.Spec.FunctionContentType,
			funcObj.Spec.Runtime,
			runtimeVolumeMount,
			srcVolumeMount,
			lr,
		)
		if err != nil {
			return err
		}
		dpm.Spec.Template.Spec.InitContainers = []v1.Container{provisionContainer}
	}

	// Add the imagesecrets if present to pull images from private docker registry
	if funcObj.Spec.Runtime != "" {
		imageSecrets, err := lr.GetImageSecrets(funcObj.Spec.Runtime)
		if err != nil {
			return fmt.Errorf("Unable to fetch ImagePullSecrets, %v", err)
		}
		dpm.Spec.Template.Spec.ImagePullSecrets = imageSecrets
	}

	// ensure that the runtime is supported for installing dependencies
	_, err = lr.GetRuntimeInfo(funcObj.Spec.Runtime)
	if funcObj.Spec.Deps != "" && err != nil {
		return fmt.Errorf("Unable to install dependencies for the runtime %s", funcObj.Spec.Runtime)
	} else if funcObj.Spec.Deps != "" {
		buildContainer, err := lr.GetBuildContainer(funcObj.Spec.Runtime, dpm.Spec.Template.Spec.Containers[0].Env, runtimeVolumeMount)
		if err != nil {
			return err
		}
		dpm.Spec.Template.Spec.InitContainers = append(
			dpm.Spec.Template.Spec.InitContainers,
			buildContainer,
		)
		// update deployment for loading dependencies
		lr.UpdateDeployment(dpm, runtimeVolumeMount.MountPath, funcObj.Spec.Runtime)
	}

	livenessProbe := &v1.Probe{
		InitialDelaySeconds: int32(3),
		PeriodSeconds:       int32(30),
		Handler: v1.Handler{
			HTTPGet: &v1.HTTPGetAction{
				Path: "/healthz",
				Port: intstr.FromInt(int(svcPort(funcObj))),
			},
		},
	}
	dpm.Spec.Template.Spec.Containers[0].LivenessProbe = livenessProbe

	_, err = client.ExtensionsV1beta1().Deployments(funcObj.ObjectMeta.Namespace).Create(dpm)
	if err != nil && k8sErrors.IsAlreadyExists(err) {
		// In case the Deployment already exists we should update
		// just certain fields (to avoid race conditions)
		var newDpm *v1beta1.Deployment
		newDpm, err = client.ExtensionsV1beta1().Deployments(funcObj.ObjectMeta.Namespace).Get(funcObj.ObjectMeta.Name, metav1.GetOptions{})
		newDpm.ObjectMeta.Labels = funcObj.ObjectMeta.Labels
		newDpm.ObjectMeta.Annotations = funcObj.Spec.Deployment.ObjectMeta.Annotations
		newDpm.ObjectMeta.OwnerReferences = or
		newDpm.Spec = dpm.Spec
		_, err = client.ExtensionsV1beta1().Deployments(funcObj.ObjectMeta.Namespace).Update(newDpm)
		if err != nil {
			return err
		}

		// kick existing function pods then it will be recreated
		// with the new data mount from updated configmap.
		// TODO: This is a workaround.  Do something better.
		var pods *v1.PodList
		pods, err = GetPodsByLabel(client, funcObj.ObjectMeta.Namespace, "function", funcObj.ObjectMeta.Name)
		if err != nil {
			return err
		}
		for _, pod := range pods.Items {
			err = client.Core().Pods(funcObj.ObjectMeta.Namespace).Delete(pod.Name, &metav1.DeleteOptions{})
			if err != nil && !k8sErrors.IsNotFound(err) {
				// non-fatal
				logrus.Warnf("Unable to delete pod %s/%s, may be running stale version of function: %v", funcObj.ObjectMeta.Namespace, pod.Name, err)
			}
		}
	}

	return err
}

func doRESTReq(restIface rest.Interface, groupVersion, verb, resource, elem, namespace string, body interface{}, result interface{}) error {
	var req *rest.Request
	bodyJSON := []byte{}
	var err error
	if body != nil {
		bodyJSON, err = json.Marshal(body)
		if err != nil {
			return err
		}
	}
	switch verb {
	case "get":
		req = restIface.Get().Name(elem)
		break
	case "create":
		req = restIface.Post().Body(bodyJSON)
		break
	case "update":
		req = restIface.Put().Name(elem).Body(bodyJSON)
		break
	default:
		return fmt.Errorf("Verb %s not supported", verb)
	}
	rawResponse, err := req.AbsPath("apis", groupVersion, "namespaces", namespace, resource).DoRaw()
	if err != nil {
		return err
	}
	if result != nil {
		err = json.Unmarshal(rawResponse, result)
		if err != nil {
			return err
		}
	}
	return nil
}

// EnsureCronJob creates/updates a function cron job
func EnsureCronJob(client rest.Interface, funcObj *kubelessApi.Function, cronJobObj *kubelessApi.CronJobTrigger, or []metav1.OwnerReference, groupVersion string) error {
	var maxSucccessfulHist, maxFailedHist int32
	maxSucccessfulHist = 3
	maxFailedHist = 1
	var timeout int
	if funcObj.Spec.Timeout != "" {
		var err error
		timeout, err = strconv.Atoi(funcObj.Spec.Timeout)
		if err != nil {
			return fmt.Errorf("Unable convert %s to a valid timeout", funcObj.Spec.Timeout)
		}
	} else {
		timeout, _ = strconv.Atoi(defaultTimeout)
	}
	activeDeadlineSeconds := int64(timeout)
	jobName := fmt.Sprintf("trigger-%s", funcObj.ObjectMeta.Name)
	var headersString = ""
	timestamp := time.Now().UTC()
	headersString = headersString + " -H \"event-id: " + fmt.Sprintf("cronjob-controller-%s", timestamp.Format(time.RFC3339Nano)) + "\""
	headersString = headersString + " -H \"event-time: " + timestamp.String() + "\""
	headersString = headersString + " -H \"event-type: application/json\""
	headersString = headersString + " -H \"event-namespace: kubeless.io\""
	job := &batchv2alpha1.CronJob{
		ObjectMeta: metav1.ObjectMeta{
			Name:            jobName,
			Namespace:       funcObj.ObjectMeta.Namespace,
			Labels:          funcObj.ObjectMeta.Labels,
			OwnerReferences: or,
		},
		Spec: batchv2alpha1.CronJobSpec{
			Schedule:                   cronJobObj.Spec.Schedule,
			SuccessfulJobsHistoryLimit: &maxSucccessfulHist,
			FailedJobsHistoryLimit:     &maxFailedHist,
			JobTemplate: batchv2alpha1.JobTemplateSpec{
				Spec: batchv1.JobSpec{
					ActiveDeadlineSeconds: &activeDeadlineSeconds,
					Template: v1.PodTemplateSpec{
						Spec: v1.PodSpec{
							Containers: []v1.Container{
								{
									Image: unzip,
									Name:  "trigger",
									Args:  []string{"curl", "-Lv", headersString, fmt.Sprintf("http://%s.%s.svc.cluster.local:8080", funcObj.ObjectMeta.Name, funcObj.ObjectMeta.Namespace)},
								},
							},
							RestartPolicy: v1.RestartPolicyNever,
						},
					},
				},
			},
		},
	}

	// We need to use directly the REST API since the endpoint
	// for CronJobs changes from Kubernetes 1.8
	err := doRESTReq(client, groupVersion, "create", "cronjobs", jobName, funcObj.ObjectMeta.Namespace, job, nil)
	if err != nil && k8sErrors.IsAlreadyExists(err) {
		newCronJob := batchv2alpha1.CronJob{}
		err = doRESTReq(client, groupVersion, "get", "cronjobs", jobName, funcObj.ObjectMeta.Namespace, nil, &newCronJob)
		if err != nil {
			return err
		}
		newCronJob.ObjectMeta.Labels = funcObj.ObjectMeta.Labels
		newCronJob.ObjectMeta.OwnerReferences = or
		newCronJob.Spec = job.Spec
		err = doRESTReq(client, groupVersion, "update", "cronjobs", jobName, funcObj.ObjectMeta.Namespace, &newCronJob, nil)
	}
	return err
}

// CreateAutoscale creates HPA object for function
func CreateAutoscale(client kubernetes.Interface, hpa v2beta1.HorizontalPodAutoscaler) error {
	_, err := client.AutoscalingV2beta1().HorizontalPodAutoscalers(hpa.ObjectMeta.Namespace).Create(&hpa)
	if err != nil {
		return err
	}

	return err
}

// DeleteAutoscale deletes an autoscale rule
func DeleteAutoscale(client kubernetes.Interface, name, ns string) error {
	err := client.AutoscalingV2beta1().HorizontalPodAutoscalers(ns).Delete(name, &metav1.DeleteOptions{})
	if err != nil && !k8sErrors.IsNotFound(err) {
		return err
	}
	return nil
}

// DeleteServiceMonitor cleans the sm if it exists
func DeleteServiceMonitor(smclient monitoringv1alpha1.MonitoringV1alpha1Client, name, ns string) error {
	err := smclient.ServiceMonitors(ns).Delete(name, &metav1.DeleteOptions{})
	if err != nil && !k8sErrors.IsNotFound(err) {
		return err
	}

	return nil
}

// CreateServiceMonitor creates a Service Monitor for the given function
func CreateServiceMonitor(smclient monitoringv1alpha1.MonitoringV1alpha1Client, funcObj *kubelessApi.Function, ns string, or []metav1.OwnerReference) error {
	_, err := smclient.ServiceMonitors(ns).Get(funcObj.ObjectMeta.Name, metav1.GetOptions{})
	if err != nil {
		if k8sErrors.IsNotFound(err) {
			s := &monitoringv1alpha1.ServiceMonitor{
				ObjectMeta: metav1.ObjectMeta{
					Name:      funcObj.ObjectMeta.Name,
					Namespace: ns,
					Labels: map[string]string{
						"service-monitor": "function",
					},
					OwnerReferences: or,
				},
				Spec: monitoringv1alpha1.ServiceMonitorSpec{
					Selector: metav1.LabelSelector{
						MatchLabels: map[string]string{
							"function": funcObj.ObjectMeta.Name,
						},
					},
					Endpoints: []monitoringv1alpha1.Endpoint{
						{
							Port: "http-function-port",
						},
					},
				},
			}
			_, err = smclient.ServiceMonitors(ns).Create(s)
			if err != nil {
				return err
			}
		}
		return nil
	}

	return fmt.Errorf("service monitor has already existed")
}

// GetFunctionOwnerReference returns ownerRef for appending to objects's metadata
// created by kubeless-controller once a function is deployed.
func GetFunctionOwnerReference(funcObj *kubelessApi.Function) ([]metav1.OwnerReference, error) {
	if funcObj.ObjectMeta.Name == "" {
		return []metav1.OwnerReference{}, fmt.Errorf("function name can't be empty")
	}
	if funcObj.ObjectMeta.UID == "" {
		return []metav1.OwnerReference{}, fmt.Errorf("uid of function %s can't be empty", funcObj.ObjectMeta.Name)
	}
	return []metav1.OwnerReference{
		{
			Kind:       "Function",
			APIVersion: "kubeless.io/v1beta1",
			Name:       funcObj.ObjectMeta.Name,
			UID:        funcObj.ObjectMeta.UID,
		},
	}, nil
}

// GetHTTPTriggerOwnerReference returns ownerRef for appending to objects's metadata
// created by kubeless-controller one a function is deployed.
func GetHTTPTriggerOwnerReference(httpTriggerObj *kubelessApi.HTTPTrigger) ([]metav1.OwnerReference, error) {
	if httpTriggerObj.ObjectMeta.Name == "" {
		return []metav1.OwnerReference{}, fmt.Errorf("HTTP trigger name can't be empty")
	}
	if httpTriggerObj.ObjectMeta.UID == "" {
		return []metav1.OwnerReference{}, fmt.Errorf("uid of http trigger %s can't be empty", httpTriggerObj.ObjectMeta.Name)
	}
	return []metav1.OwnerReference{
		{
			Kind:       "HTTPTrigger",
			APIVersion: "kubeless.io",
			Name:       httpTriggerObj.ObjectMeta.Name,
			UID:        httpTriggerObj.ObjectMeta.UID,
		},
	}, nil
}

// GetCronJobTriggerOwnerReference returns ownerRef for appending to objects's metadata
// created by kubeless-controller one a function is deployed.
func GetCronJobTriggerOwnerReference(cronJobTriggerObj *kubelessApi.CronJobTrigger) ([]metav1.OwnerReference, error) {
	if cronJobTriggerObj.ObjectMeta.Name == "" {
		return []metav1.OwnerReference{}, fmt.Errorf("CronJob trigger name can't be empty")
	}
	if cronJobTriggerObj.ObjectMeta.UID == "" {
		return []metav1.OwnerReference{}, fmt.Errorf("uid of cronjob trigger %s can't be empty", cronJobTriggerObj.ObjectMeta.Name)
	}
	return []metav1.OwnerReference{
		{
			Kind:       "CronJobTrigger",
			APIVersion: "kubeless.io",
			Name:       cronJobTriggerObj.ObjectMeta.Name,
			UID:        cronJobTriggerObj.ObjectMeta.UID,
		},
	}, nil
}

// InitializeEmptyMapsInDeployment initializes all nil maps in a Deployment object
// This is done to counteract with side-effects of github.com/imdario/mergo which panics when provided with a nil map in a struct
func initializeEmptyMapsInDeployment(deployment *v1beta1.Deployment) {
	if deployment.ObjectMeta.Annotations == nil {
		deployment.Annotations = make(map[string]string)
	}
	if deployment.ObjectMeta.Labels == nil {
		deployment.ObjectMeta.Labels = make(map[string]string)
	}
	if deployment.Spec.Selector != nil && deployment.Spec.Selector.MatchLabels == nil {
		deployment.ObjectMeta.Labels = make(map[string]string)
	}
	if deployment.Spec.Template.ObjectMeta.Annotations == nil {
		deployment.Spec.Template.ObjectMeta.Annotations = make(map[string]string)
	}
	if deployment.Spec.Template.ObjectMeta.Labels == nil {
		deployment.Spec.Template.ObjectMeta.Labels = make(map[string]string)
	}
	if deployment.Spec.Template.Spec.NodeSelector == nil {
		deployment.Spec.Template.Spec.NodeSelector = make(map[string]string)
	}
}

// MergeDeployments merges two deployment objects
func MergeDeployments(destinationDeployment *v1beta1.Deployment, sourceDeployment *v1beta1.Deployment) error {
	// Initializing nil maps in deployment objects else github.com/imdario/mergo panics
	initializeEmptyMapsInDeployment(destinationDeployment)
	initializeEmptyMapsInDeployment(sourceDeployment)
	return mergo.Merge(destinationDeployment, sourceDeployment)
}

<<<<<<< HEAD
// UpdateFunctionDeployments updated the deployments using the function with the updated function
func UpdateFunctionDeployments(funcObj *kubelessApi.Function) error {
	return nil
}

// FunctionObjAddFinalizer add specified finalizer string to function object
func FunctionObjAddFinalizer(kubelessClient versioned.Interface, funcObj *kubelessApi.Function, finalizerString string) error {
	funcObjClone := funcObj.DeepCopy()
	funcObjClone.ObjectMeta.Finalizers = append(funcObjClone.ObjectMeta.Finalizers, finalizerString)
	return UpdateFunctionCustomResource(kubelessClient, funcObjClone)
}

// FunctionObjHasFinalizer checks if function object already has the Function controller finalizer
func FunctionObjHasFinalizer(funcObj *kubelessApi.Function, finalizerString string) bool {
	currentFinalizers := funcObj.ObjectMeta.Finalizers
	for _, f := range currentFinalizers {
		if f == finalizerString {
			return true
		}
	}
	return false
}

// FunctionObjRemoveFinalizer removes the finalizer from the function object
func FunctionObjRemoveFinalizer(kubelessClient versioned.Interface, funcObj *kubelessApi.Function, finalizerString string) error {
	funcObjClone := funcObj.DeepCopy()
	newSlice := make([]string, 0)
	for _, item := range funcObj.ObjectMeta.Finalizers {
		if item == finalizerString {
			continue
		}
		newSlice = append(newSlice, item)
	}
	if len(newSlice) == 0 {
		newSlice = nil
	}
	funcObjClone.ObjectMeta.Finalizers = newSlice
	err := UpdateFunctionCustomResource(kubelessClient, funcObjClone)
	return err
=======
// GetAnnotationsFromCRD gets annotations from a CustomResourceDefinition
func GetAnnotationsFromCRD(clientset clientsetAPIExtensions.Interface, name string) (map[string]string, error) {
	crd, err := clientset.ApiextensionsV1beta1().CustomResourceDefinitions().Get(name, metav1.GetOptions{})
	if err != nil {
		return nil, err
	}
	return crd.GetAnnotations(), nil
>>>>>>> d3c362d5
}<|MERGE_RESOLUTION|>--- conflicted
+++ resolved
@@ -1195,7 +1195,6 @@
 	return mergo.Merge(destinationDeployment, sourceDeployment)
 }
 
-<<<<<<< HEAD
 // UpdateFunctionDeployments updated the deployments using the function with the updated function
 func UpdateFunctionDeployments(funcObj *kubelessApi.Function) error {
 	return nil
@@ -1235,7 +1234,8 @@
 	funcObjClone.ObjectMeta.Finalizers = newSlice
 	err := UpdateFunctionCustomResource(kubelessClient, funcObjClone)
 	return err
-=======
+}
+
 // GetAnnotationsFromCRD gets annotations from a CustomResourceDefinition
 func GetAnnotationsFromCRD(clientset clientsetAPIExtensions.Interface, name string) (map[string]string, error) {
 	crd, err := clientset.ApiextensionsV1beta1().CustomResourceDefinitions().Get(name, metav1.GetOptions{})
@@ -1243,5 +1243,4 @@
 		return nil, err
 	}
 	return crd.GetAnnotations(), nil
->>>>>>> d3c362d5
 }