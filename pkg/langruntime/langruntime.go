--- conflicted
+++ resolved
@@ -234,15 +234,12 @@
 		command = appendToCommand(command,
 			"cd $GOPATH/src/kubeless",
 			"dep ensure > /dev/termination-log 2>&1")
-<<<<<<< HEAD
 	case strings.Contains(runtime, "dotnetcore"):
 		command = appendToCommand(command,
 			"dotnet restore "+installVolume.MountPath+" --packages "+installVolume.MountPath+"/packages")
-=======
 	case strings.Contains(runtime, "java"):
 		command = appendToCommand(command,
 			"mv /kubeless/pom.xml /kubeless/function-pom.xml")
->>>>>>> 472f9f2a
 	}
 
 	return v1.Container{
