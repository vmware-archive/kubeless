--- conflicted
+++ resolved
@@ -7,12 +7,8 @@
 	"regexp"
 	"strings"
 
-<<<<<<< HEAD
-=======
 	yaml "github.com/ghodss/yaml"
 	"github.com/sirupsen/logrus"
-	"k8s.io/api/apps/v1beta2"
->>>>>>> 7503f8b5
 	"k8s.io/api/core/v1"
 	"k8s.io/api/extensions/v1beta1"
 )
@@ -244,11 +240,7 @@
 }
 
 // UpdateDeployment object in case of custom runtime
-<<<<<<< HEAD
-func UpdateDeployment(dpm *v1beta1.Deployment, depsPath, runtime string) {
-=======
-func (l *Langruntimes) UpdateDeployment(dpm *v1beta2.Deployment, depsPath, runtime string) {
->>>>>>> 7503f8b5
+func (l *Langruntimes) UpdateDeployment(dpm *v1beta1.Deployment, depsPath, runtime string) {
 	switch {
 	case strings.Contains(runtime, "python"):
 		dpm.Spec.Template.Spec.Containers[0].Env = append(dpm.Spec.Template.Spec.Containers[0].Env, v1.EnvVar{
