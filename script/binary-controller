--- conflicted
+++ resolved
@@ -36,7 +36,7 @@
 fi
 
 if [ -z "$4" ]; then
-    PKG="github.com/kubeless/kubeless/cmd/kubeless-controller"
+    PKG="github.com/kubeless/kubeless/cmd/kubeless-controller-manager"
 else
     PKG=($4)
 fi
@@ -49,12 +49,6 @@
 
 # Build kubeless-controller
 gox "${OS_PLATFORM_ARG[@]}" "${OS_ARCH_ARG[@]}" \
-<<<<<<< HEAD
     -output="bundles/kubeless_{{.OS}}-{{.Arch}}/$TARGET" \
     "${BUILD_FLAGS[@]}" \
-    "$PKG"
-=======
-    -output="bundles/kubeless_{{.OS}}-{{.Arch}}/kubeless-controller-manager" \
-    "${BUILD_FLAGS[@]}" \
-    github.com/kubeless/kubeless/cmd/kubeless-controller-manager
->>>>>>> d0698ca3
+    "$PKG"