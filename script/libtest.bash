--- conflicted
+++ resolved
@@ -258,11 +258,7 @@
     echo_info "UPDATE: $func"
     make -sC examples ${func}-update
     sleep 10
-<<<<<<< HEAD
-    k8s_wait_for_uniq_pod -l function=${func}
-=======
     k8s_wait_for_uniq_pod -l function=${func} || return 1
->>>>>>> fcd8985d
     make -sC examples ${func}-update-verify
 }
 # vim: sw=4 ts=4 et si