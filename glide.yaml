package: github.com/kubeless/kubeless
import:
- package: github.com/sirupsen/logrus
  version: 768a92a02685ee7535069fc1581341b41bab9b72
- package: github.com/spf13/cobra
  version: v0.0.1
- package: k8s.io/apimachinery
  version: kubernetes-1.8.7
- package: k8s.io/client-go
  version: v5.0.0
  subpackages:
  - plugin/pkg/client/auth/gcp
- package: k8s.io/api
  version: kubernetes-1.8.7
- package: k8s.io/code-generator
  version: kubernetes-1.8.7
- package: k8s.io/gengo
  version: 93fa717586400daaf96f9c88d0e708c80272627f
- package: github.com/gosuri/uitable
- package: github.com/coreos/prometheus-operator
  version: 197eb012d973f5aaf4d0446fd8f638f1b9067128
  subpackages:
  - pkg/client/monitoring/v1alpha1
- package: github.com/robfig/cron
  version: 2315d5715e36303a941d907f038da7f7c44c773b
- package: golang.org/x/sys
  version: 7ddbeae9ae08c6a06a59597f0c9edbc5ff2444ce
- package: github.com/imdario/mergo
  version: v0.3.2
<<<<<<< HEAD
- package: github.com/Shopify/sarama
  version: v1.14.0
- package: github.com/bsm/sarama-cluster
  version: v2.1.12
=======
- package: k8s.io/apiextensions-apiserver
  version: kubernetes-1.8.7
>>>>>>> d3c362d5
<|MERGE_RESOLUTION|>--- conflicted
+++ resolved
@@ -27,12 +27,9 @@
   version: 7ddbeae9ae08c6a06a59597f0c9edbc5ff2444ce
 - package: github.com/imdario/mergo
   version: v0.3.2
-<<<<<<< HEAD
 - package: github.com/Shopify/sarama
   version: v1.14.0
 - package: github.com/bsm/sarama-cluster
   version: v2.1.12
-=======
 - package: k8s.io/apiextensions-apiserver
-  version: kubernetes-1.8.7
->>>>>>> d3c362d5
+  version: kubernetes-1.8.7