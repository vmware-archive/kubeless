local k = import "ksonnet.beta.1/k.libsonnet";

local objectMeta = k.core.v1.objectMeta;
local deployment = k.apps.v1beta1.deployment;
local container = k.core.v1.container;
local service = k.core.v1.service;
local serviceAccount = k.core.v1.serviceAccount;
local configMap = k.core.v1.configMap;

local namespace = "kubeless";
local controller_account_name = "controller-acct";

local controllerEnv = [
  {
    name: "KUBELESS_INGRESS_ENABLED",
    valueFrom: {configMapKeyRef: {"name": "kubeless-config", key: "ingress-enabled"}}
  },
  {
    name: "KUBELESS_SERVICE_TYPE",
    valueFrom: {configMapKeyRef: {"name": "kubeless-config", key: "service-type"}}
    },
  {
     name: "KUBELESS_NAMESPACE",
     valueFrom: {fieldRef: {fieldPath: "metadata.namespace"}}
   },
   {
     name: "KUBELESS_CONFIG",
     value: "kubeless-config"
   },
];

local controllerContainer =
  container.default("kubeless-controller-manager", "bitnami/kubeless-controller-manager:latest") +
  container.imagePullPolicy("IfNotPresent") +
  container.env(controllerEnv);

local kubelessLabel = {kubeless: "controller"};

local controllerAccount =
  serviceAccount.default(controller_account_name, namespace);

local controllerDeployment =
  deployment.default("kubeless-controller-manager", controllerContainer, namespace) +
  {metadata+:{labels: kubelessLabel}} +
  {spec+: {selector: {matchLabels: kubelessLabel}}} +
  {spec+: {template+: {spec+: {serviceAccountName: controllerAccount.metadata.name}}}} +
  {spec+: {template+: {metadata: {labels: kubelessLabel}}}};

local crd = [
  {
    apiVersion: "apiextensions.k8s.io/v1beta1",
    kind: "CustomResourceDefinition",
    metadata: objectMeta.name("functions.kubeless.io"),
    spec: {group: "kubeless.io", version: "v1beta1", scope: "Namespaced", names: {plural: "functions", singular: "function", kind: "Function"}},
    description: "Kubernetes Native Serverless Framework",
  },
  {
    apiVersion: "apiextensions.k8s.io/v1beta1",
    kind: "CustomResourceDefinition",
    metadata: objectMeta.name("httptriggers.kubeless.io"),
    spec: {group: "kubeless.io", version: "v1beta1", scope: "Namespaced", names: {plural: "httptriggers", singular: "httptrigger", kind: "HTTPTrigger"}},
    description: "CRD object for HTTP trigger type",
  },
  {
    apiVersion: "apiextensions.k8s.io/v1beta1",
    kind: "CustomResourceDefinition",
    metadata: objectMeta.name("cronjobtriggers.kubeless.io"),
    spec: {group: "kubeless.io", version: "v1beta1", scope: "Namespaced", names: {plural: "cronjobtriggers", singular: "cronjobtrigger", kind: "CronJobTrigger"}},
    description: "CRD object for HTTP trigger type",
  }
];

local deploymentConfig = '{}';

local runtime_images ='[
  {
    "ID": "python",
    "compiled": false,
    "versions": [
      {
        "name": "python27",
        "version": "2.7",
        "runtimeImage": "kubeless/python@sha256:07cfb0f3d8b6db045dc317d35d15634d7be5e436944c276bf37b1c630b03add8",
        "initImage": "python:2.7"
      },
      {
        "name": "python34",
        "version": "3.4",
        "runtimeImage": "kubeless/python@sha256:f19640c547a3f91dbbfb18c15b5e624029b4065c1baf2892144e07c36f0a7c8f",
        "initImage": "python:3.4"
      },
      {
        "name": "python36",
        "version": "3.6",
        "runtimeImage": "kubeless/python@sha256:0c9f8f727d42625a4e25230cfe612df7488b65f283e7972f84108d87e7443d72",
        "initImage": "python:3.6"
      }
    ],
    "depName": "requirements.txt",
    "fileNameSuffix": ".py"
  },
  {
    "ID": "nodejs",
    "compiled": false,
    "versions": [
      {
        "name": "node6",
        "version": "6",
        "runtimeImage": "kubeless/nodejs@sha256:0a8a72af4cc3bfbfd4fe9bd309cbf486e7493d0dc32a691673b3f0d3fae07487",
        "initImage": "node:6.10"
      },
      {
        "name": "node8",
        "version": "8",
        "runtimeImage": "kubeless/nodejs@sha256:76ee28dc7e3613845fface2d1c56afc2e6e2c6d6392c724795a7ccc2f5e60582",
        "initImage": "node:8"
      }
    ],
    "depName": "package.json",
    "fileNameSuffix": ".js"
  },
  {
    "ID": "ruby",
    "compiled": false,
    "versions": [
      {
        "name": "ruby24",
        "version": "2.4",
        "runtimeImage": "kubeless/ruby@sha256:01665f1a32fe4fab4195af048627857aa7b100e392ae7f3e25a44bd296d6f105",
        "initImage": "bitnami/ruby:2.4"
      }
    ],
    "depName": "Gemfile",
    "fileNameSuffix": ".rb"
  },
  {
    "ID": "php",
    "compiled": false,
    "versions": [
      {
        "name": "php72",
        "version": "7.2",
        "runtimeImage": "kubeless/php@sha256:9b86066b2640bedcd88acb27f43dfaa2b338f0d74d9d91131ea781402f7ec8ec",
        "initImage": "composer:1.6"
      }
    ],
    "depName": "composer.json",
    "fileNameSuffix": ".php"
  },
  {
    "ID": "go",
    "compiled": true,
    "versions": [
      {
        "name": "go1.10",
        "version": "1.10",
        "runtimeImage": "kubeless/go@sha256:e2fd49f09b6ff8c9bac6f1592b3119ea74237c47e2955a003983e08524cb3ae5",
        "initImage": "kubeless/go-init@sha256:983b3f06452321a2299588966817e724d1a9c24be76cf1b12c14843efcdff502"
      }
    ],
    "depName": "Gopkg.toml",
    "fileNameSuffix": ".go"
  },
  {
<<<<<<< HEAD
    "ID": "csharpx",
    "compiled": false,
    "versions": [
      {
        "name": "csharpx",
        "version": "2.8.0",
        "runtimeImage": "from/kubeless-csharpx@sha256:a243dafa9b9f45714da4a33087a30e53703bb95894fd79605dadf1f9e47b5fa8",
        "initImage": "microsoft/aspnetcore-build:2.0",
      }
    ],
    "depName": "packages.csproj",
    "fileNameSuffix": ".csx"
=======
    "ID": "dotnetcore",
    "compiled": false,
    "versions": [
      {
        "name": "dotnetcore2.0",
        "version": "2.0",
        "runtimeImage": "allantargino/kubeless-dotnetcore@sha256:0ba7f27a37ff7a789de5b485d64b70be5f6767228357d843d4eb3a492c32f1ed",
        "initImage": "allantargino/aspnetcore-build@sha256:12bb717ed47d24c0bde5d454841d0bdc3b9fd90f1e6ad24d08ac02eba40ccc8b"
      }
    ],
    "depName": "project.csproj",
    "fileNameSuffix": ".cs"
  },
  {
    "ID": "java",
    "compiled": true,
    "versions": [
      {
        "name": "java1.8",
        "version": "1.8",
        "runtimeImage": "kubeless/java@sha256:debf9502545f4c0e955eb60fabb45748c5d98ed9365c4a508c07f38fc7fefaac",
        "initImage": "kubeless/java-init@sha256:7e5e4376d3ab76c336d4830c9ed1b7f9407415feca49b8c2bf013e279256878f"
      }
    ],
    "depName": "pom.xml",
    "fileNameSuffix": ".java"
>>>>>>> d52df4bb
  }
]';

local kubelessConfig  = configMap.default("kubeless-config", namespace) +
    configMap.data({"ingress-enabled": "false"}) +
    configMap.data({"service-type": "ClusterIP"})+
    configMap.data({"deployment": std.toString(deploymentConfig)})+
    configMap.data({"runtime-images": std.toString(runtime_images)})+
    configMap.data({"enable-build-step": "false"})+
    configMap.data({"function-registry-tls-verify": "true"})+
    configMap.data({"provision-image": "kubeless/unzip@sha256:f162c062973cca05459834de6ed14c039d45df8cdb76097f50b028a1621b3697"})+
    configMap.data({"provision-image-secret": ""})+
    configMap.data({"builder-image": "kubeless/function-image-builder:latest"})+
    configMap.data({"builder-image-secret": ""});

{
  controllerAccount: k.util.prune(controllerAccount),
  controller: k.util.prune(controllerDeployment),
  crd: k.util.prune(crd),
  cfg: k.util.prune(kubelessConfig),
}<|MERGE_RESOLUTION|>--- conflicted
+++ resolved
@@ -162,7 +162,34 @@
     "fileNameSuffix": ".go"
   },
   {
-<<<<<<< HEAD
+    "ID": "dotnetcore",
+    "compiled": false,
+    "versions": [
+      {
+        "name": "dotnetcore2.0",
+        "version": "2.0",
+        "runtimeImage": "allantargino/kubeless-dotnetcore@sha256:0ba7f27a37ff7a789de5b485d64b70be5f6767228357d843d4eb3a492c32f1ed",
+        "initImage": "allantargino/aspnetcore-build@sha256:12bb717ed47d24c0bde5d454841d0bdc3b9fd90f1e6ad24d08ac02eba40ccc8b"
+      }
+    ],
+    "depName": "project.csproj",
+    "fileNameSuffix": ".cs"
+  },
+  {
+    "ID": "java",
+    "compiled": true,
+    "versions": [
+      {
+        "name": "java1.8",
+        "version": "1.8",
+        "runtimeImage": "kubeless/java@sha256:debf9502545f4c0e955eb60fabb45748c5d98ed9365c4a508c07f38fc7fefaac",
+        "initImage": "kubeless/java-init@sha256:7e5e4376d3ab76c336d4830c9ed1b7f9407415feca49b8c2bf013e279256878f"
+      }
+    ],
+    "depName": "pom.xml",
+    "fileNameSuffix": ".java"
+  },
+  {
     "ID": "csharpx",
     "compiled": false,
     "versions": [
@@ -175,34 +202,6 @@
     ],
     "depName": "packages.csproj",
     "fileNameSuffix": ".csx"
-=======
-    "ID": "dotnetcore",
-    "compiled": false,
-    "versions": [
-      {
-        "name": "dotnetcore2.0",
-        "version": "2.0",
-        "runtimeImage": "allantargino/kubeless-dotnetcore@sha256:0ba7f27a37ff7a789de5b485d64b70be5f6767228357d843d4eb3a492c32f1ed",
-        "initImage": "allantargino/aspnetcore-build@sha256:12bb717ed47d24c0bde5d454841d0bdc3b9fd90f1e6ad24d08ac02eba40ccc8b"
-      }
-    ],
-    "depName": "project.csproj",
-    "fileNameSuffix": ".cs"
-  },
-  {
-    "ID": "java",
-    "compiled": true,
-    "versions": [
-      {
-        "name": "java1.8",
-        "version": "1.8",
-        "runtimeImage": "kubeless/java@sha256:debf9502545f4c0e955eb60fabb45748c5d98ed9365c4a508c07f38fc7fefaac",
-        "initImage": "kubeless/java-init@sha256:7e5e4376d3ab76c336d4830c9ed1b7f9407415feca49b8c2bf013e279256878f"
-      }
-    ],
-    "depName": "pom.xml",
-    "fileNameSuffix": ".java"
->>>>>>> d52df4bb
   }
 ]';
 
