--- conflicted
+++ resolved
@@ -106,20 +106,13 @@
       {
         "name": "node6",
         "version": "6",
-<<<<<<< HEAD
-        "runtimeImage": "andyhume/kubeless-nodejs:6",
-=======
-        "runtimeImage": "kubeless/nodejs@sha256:013facddb0f66c150844192584d823d7dfb2b5b8d79fd2ae98439c86685da657",
->>>>>>> 4ec2a5fb
+        "runtimeImage": "kubeless/nodejs@sha256:f2a338c62d010687137c0880d1b68bea926f71a7111251a4622db8ae8c036898",
         "initImage": "node:6.10"
       },
       {
         "name": "node8",
         "version": "8",
-<<<<<<< HEAD
-        "runtimeImage": "andyhume/kubeless-nodejs:8",
-=======
-        "runtimeImage": "kubeless/nodejs@sha256:b155d7e20e333044b60009c12a25a97c84eed610f2a3d9d314b47449dbdae0e5",
+        "runtimeImage": "kubeless/nodejs@sha256:3b5180a9e0bdce043f0f455758561cf4ad62406fcc80140c2393a2c3a1ff88ac",
         "initImage": "node:8"
       }
     ],
@@ -134,7 +127,6 @@
         "name": "node8",
         "version": "8",
         "runtimeImage": "henrike42/kubeless/runtimes/nodejs/distroless:0.0.2",
->>>>>>> 4ec2a5fb
         "initImage": "node:8"
       }
     ],
