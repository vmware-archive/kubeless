local k = import "ksonnet.beta.1/k.libsonnet";

local objectMeta = k.core.v1.objectMeta;
local deployment = k.apps.v1beta1.deployment;
local container = k.core.v1.container;
local service = k.core.v1.service;
local serviceAccount = k.core.v1.serviceAccount;
local configMap = k.core.v1.configMap;

local namespace = "kubeless";
local controller_account_name = "controller-acct";

local controllerEnv = [
  {
    name: "KUBELESS_INGRESS_ENABLED",
    valueFrom: {configMapKeyRef: {"name": "kubeless-config", key: "ingress-enabled"}}
  },
  {
    name: "KUBELESS_SERVICE_TYPE",
    valueFrom: {configMapKeyRef: {"name": "kubeless-config", key: "service-type"}}
    },
  {
     name: "KUBELESS_NAMESPACE",
     valueFrom: {fieldRef: {fieldPath: "metadata.namespace"}}
   },
   {
     name: "KUBELESS_CONFIG",
     value: "kubeless-config"
   },
];

local functionControllerContainer =
  container.default("kubeless-function-controller", "kubeless/function-controller:latest") +
  container.imagePullPolicy("IfNotPresent") +
  container.env(controllerEnv);

local httpTriggerControllerContainer =
  container.default("http-trigger-controller", "bitnami/http-trigger-controller:v1.0.0-alpha.9") +
  container.imagePullPolicy("IfNotPresent") +
  container.env(controllerEnv);

local cronjobTriggerContainer =
  container.default("cronjob-trigger-controller", "bitnami/cronjob-trigger-controller:v1.0.0-alpha.9") +
  container.imagePullPolicy("IfNotPresent") +
  container.env(controllerEnv);

local kubelessLabel = {kubeless: "controller"};

local controllerAccount =
  serviceAccount.default(controller_account_name, namespace);

local controllerDeployment =
  deployment.default("kubeless-controller-manager", [functionControllerContainer, httpTriggerControllerContainer, cronjobTriggerContainer], namespace) +
  {metadata+:{labels: kubelessLabel}} +
  {spec+: {selector: {matchLabels: kubelessLabel}}} +
  {spec+: {template+: {spec+: {serviceAccountName: controllerAccount.metadata.name}}}} +
  {spec+: {template+: {metadata: {labels: kubelessLabel}}}};

local crd = [
  {
    apiVersion: "apiextensions.k8s.io/v1beta1",
    kind: "CustomResourceDefinition",
    metadata: objectMeta.name("functions.kubeless.io"),
    spec: {group: "kubeless.io", version: "v1beta1", scope: "Namespaced", names: {plural: "functions", singular: "function", kind: "Function"}},
  },
  {
    apiVersion: "apiextensions.k8s.io/v1beta1",
    kind: "CustomResourceDefinition",
    metadata: objectMeta.name("httptriggers.kubeless.io"),
    spec: {group: "kubeless.io", version: "v1beta1", scope: "Namespaced", names: {plural: "httptriggers", singular: "httptrigger", kind: "HTTPTrigger"}},
  },
  {
    apiVersion: "apiextensions.k8s.io/v1beta1",
    kind: "CustomResourceDefinition",
    metadata: objectMeta.name("cronjobtriggers.kubeless.io"),
    spec: {group: "kubeless.io", version: "v1beta1", scope: "Namespaced", names: {plural: "cronjobtriggers", singular: "cronjobtrigger", kind: "CronJobTrigger"}},
  }
];

local deploymentConfig = '{}';

local runtime_images ='[
  {
    "ID": "python",
    "compiled": false,
    "versions": [
      {
        "name": "python27",
        "version": "2.7",
        "runtimeImage": "kubeless/python@sha256:07cfb0f3d8b6db045dc317d35d15634d7be5e436944c276bf37b1c630b03add8",
        "initImage": "python:2.7"
      },
      {
        "name": "python34",
        "version": "3.4",
        "runtimeImage": "kubeless/python@sha256:f19640c547a3f91dbbfb18c15b5e624029b4065c1baf2892144e07c36f0a7c8f",
        "initImage": "python:3.4"
      },
      {
        "name": "python36",
        "version": "3.6",
        "runtimeImage": "kubeless/python@sha256:0c9f8f727d42625a4e25230cfe612df7488b65f283e7972f84108d87e7443d72",
        "initImage": "python:3.6"
      }
    ],
    "depName": "requirements.txt",
    "fileNameSuffix": ".py"
  },
  {
    "ID": "nodejs",
    "compiled": false,
    "versions": [
      {
        "name": "node6",
        "version": "6",
<<<<<<< HEAD
        "runtimeImage": "kubeless/nodejs@sha256:556ff930c7a609d1ad90322d41c8b562cb42313898486fed9674fb2647e4b42f",
=======
        "runtimeImage": "kubeless/nodejs@sha256:f2a338c62d010687137c0880d1b68bea926f71a7111251a4622db8ae8c036898",
>>>>>>> 64acdd4c
        "initImage": "node:6.10"
      },
      {
        "name": "node8",
        "version": "8",
<<<<<<< HEAD
        "runtimeImage": "kubeless/nodejs@sha256:5c9c5e36f9845f2cf8e9e0d55993796d82e34a2b8c0f8a508c9d3c04b2041076",
=======
        "runtimeImage": "kubeless/nodejs@sha256:3b5180a9e0bdce043f0f455758561cf4ad62406fcc80140c2393a2c3a1ff88ac",
        "initImage": "node:8"
      }
    ],
    "depName": "package.json",
    "fileNameSuffix": ".js"
  },
  {
    "ID": "nodejs_distroless",
    "compiled": false,
    "versions": [
      {
        "name": "node8",
        "version": "8",
        "runtimeImage": "henrike42/kubeless/runtimes/nodejs/distroless:0.0.2",
>>>>>>> 64acdd4c
        "initImage": "node:8"
      }
    ],
    "depName": "package.json",
    "fileNameSuffix": ".js"
  },
  {
    "ID": "ruby",
    "compiled": false,
    "versions": [
      {
        "name": "ruby24",
        "version": "2.4",
        "runtimeImage": "kubeless/ruby@sha256:01665f1a32fe4fab4195af048627857aa7b100e392ae7f3e25a44bd296d6f105",
        "initImage": "bitnami/ruby:2.4"
      }
    ],
    "depName": "Gemfile",
    "fileNameSuffix": ".rb"
  },
  {
    "ID": "php",
    "compiled": false,
    "versions": [
      {
        "name": "php72",
        "version": "7.2",
        "runtimeImage": "kubeless/php@sha256:9b86066b2640bedcd88acb27f43dfaa2b338f0d74d9d91131ea781402f7ec8ec",
        "initImage": "composer:1.6"
      }
    ],
    "depName": "composer.json",
    "fileNameSuffix": ".php"
  },
  {
    "ID": "go",
    "compiled": true,
    "versions": [
      {
        "name": "go1.10",
        "version": "1.10",
        "runtimeImage": "kubeless/go@sha256:e2fd49f09b6ff8c9bac6f1592b3119ea74237c47e2955a003983e08524cb3ae5",
        "initImage": "kubeless/go-init@sha256:983b3f06452321a2299588966817e724d1a9c24be76cf1b12c14843efcdff502"
      }
    ],
    "depName": "Gopkg.toml",
    "fileNameSuffix": ".go"
  },
  {
    "ID": "dotnetcore",
    "compiled": true,
    "versions": [
      {
        "name": "dotnetcore2.0",
        "version": "2.0",
        "runtimeImage": "allantargino/kubeless-dotnetcore@sha256:1699b07d9fc0276ddfecc2f823f272d96fd58bbab82d7e67f2fd4982a95aeadc",
        "initImage": "allantargino/aspnetcore-build@sha256:0d60f845ff6c9c019362a68b87b3920f3eb2d32f847f2d75e4d190cc0ce1d81c"
      }
    ],
    "depName": "project.csproj",
    "fileNameSuffix": ".cs"
  },
  {
    "ID": "java",
    "compiled": true,
    "versions": [
      {
        "name": "java1.8",
        "version": "1.8",
        "runtimeImage": "kubeless/java@sha256:debf9502545f4c0e955eb60fabb45748c5d98ed9365c4a508c07f38fc7fefaac",
        "initImage": "kubeless/java-init@sha256:7e5e4376d3ab76c336d4830c9ed1b7f9407415feca49b8c2bf013e279256878f"
      }
    ],
    "depName": "pom.xml",
    "fileNameSuffix": ".java"
  },
  {
     "ID": "ballerina",
     "compiled": true,
     "versions": [
       {
          "name": "ballerina0.981.0",
          "version": "0.981.0",
          "runtimeImage": "ballerina/kubeless-ballerina@sha256:a025841010cfdf8136396efef31d4155283770d331ded6a9003e6e55f02db2e5",
          "initImage": "ballerina/kubeless-ballerina-init@sha256:a04ca9d289c62397d0b493876f6a9ff4cc425563a47aa7e037c3b850b8ceb3e8"
       }
     ],
     "depName": "",
     "fileNameSuffix": ".bal"
  },
  {
    "ID": "jvm",
    "compiled": true,
    "versions": [
      {
        "name": "jvm1.8",
        "version": "1.8",
        "runtimeImage": "caraboides/jvm@sha256:2870c4f48df4feb2ee7478a152b44840d781d4b1380ad3fa44b3c7ff314faded",
        "initImage": "caraboides/jvm-init@sha256:e57dbf3f56570a196d68bce1c0695102b2dbe3ae2ca6d1c704476a7a11542f1d"
      }
    ],
    "depName": "",
    "fileNameSuffix": ".jar"
  }
]';

local kubelessConfig  = configMap.default("kubeless-config", namespace) +
    configMap.data({"ingress-enabled": "false"}) +
    configMap.data({"service-type": "ClusterIP"})+
    configMap.data({"deployment": std.toString(deploymentConfig)})+
    configMap.data({"runtime-images": std.toString(runtime_images)})+
    configMap.data({"enable-build-step": "false"})+
    configMap.data({"function-registry-tls-verify": "true"})+
    configMap.data({"provision-image": "kubeless/unzip@sha256:f162c062973cca05459834de6ed14c039d45df8cdb76097f50b028a1621b3697"})+
    configMap.data({"provision-image-secret": ""})+
    configMap.data({"builder-image": "kubeless/function-image-builder:latest"})+
    configMap.data({"builder-image-secret": ""});

{
  controllerAccount: k.util.prune(controllerAccount),
  controller: k.util.prune(controllerDeployment),
  crd: k.util.prune(crd),
  cfg: k.util.prune(kubelessConfig),
}<|MERGE_RESOLUTION|>--- conflicted
+++ resolved
@@ -113,20 +113,13 @@
       {
         "name": "node6",
         "version": "6",
-<<<<<<< HEAD
         "runtimeImage": "kubeless/nodejs@sha256:556ff930c7a609d1ad90322d41c8b562cb42313898486fed9674fb2647e4b42f",
-=======
-        "runtimeImage": "kubeless/nodejs@sha256:f2a338c62d010687137c0880d1b68bea926f71a7111251a4622db8ae8c036898",
->>>>>>> 64acdd4c
         "initImage": "node:6.10"
       },
       {
         "name": "node8",
         "version": "8",
-<<<<<<< HEAD
         "runtimeImage": "kubeless/nodejs@sha256:5c9c5e36f9845f2cf8e9e0d55993796d82e34a2b8c0f8a508c9d3c04b2041076",
-=======
-        "runtimeImage": "kubeless/nodejs@sha256:3b5180a9e0bdce043f0f455758561cf4ad62406fcc80140c2393a2c3a1ff88ac",
         "initImage": "node:8"
       }
     ],
@@ -141,7 +134,6 @@
         "name": "node8",
         "version": "8",
         "runtimeImage": "henrike42/kubeless/runtimes/nodejs/distroless:0.0.2",
->>>>>>> 64acdd4c
         "initImage": "node:8"
       }
     ],
