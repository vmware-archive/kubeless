local k = import "ksonnet.beta.1/k.libsonnet";

local objectMeta = k.core.v1.objectMeta;
local deployment = k.apps.v1beta1.deployment;
local container = k.core.v1.container;
local service = k.core.v1.service;
local serviceAccount = k.core.v1.serviceAccount;
local configMap = k.core.v1.configMap;

local namespace = "kubeless";
local controller_account_name = "controller-acct";

local controllerEnv = [
  {
    name: "KUBELESS_INGRESS_ENABLED",
    valueFrom: {configMapKeyRef: {"name": "kubeless-config", key: "ingress-enabled"}}
  },
  {
    name: "KUBELESS_SERVICE_TYPE",
    valueFrom: {configMapKeyRef: {"name": "kubeless-config", key: "service-type"}}
    },
  {
     name: "KUBELESS_NAMESPACE",
     valueFrom: {fieldRef: {fieldPath: "metadata.namespace"}}
   },
   {
     name: "KUBELESS_CONFIG",
     value: "kubeless-config"
   },
];

local controllerContainer =
  container.default("kubeless-controller-manager", "bitnami/kubeless-controller-manager:latest") +
  container.imagePullPolicy("IfNotPresent") +
  container.env(controllerEnv);

local kubelessLabel = {kubeless: "controller"};

local controllerAccount =
  serviceAccount.default(controller_account_name, namespace);

local controllerDeployment =
  deployment.default("kubeless-controller-manager", controllerContainer, namespace) +
  {metadata+:{labels: kubelessLabel}} +
  {spec+: {selector: {matchLabels: kubelessLabel}}} +
  {spec+: {template+: {spec+: {serviceAccountName: controllerAccount.metadata.name}}}} +
  {spec+: {template+: {metadata: {labels: kubelessLabel}}}};

local crd = [
  {
    apiVersion: "apiextensions.k8s.io/v1beta1",
    kind: "CustomResourceDefinition",
    metadata: objectMeta.name("functions.kubeless.io"),
    spec: {group: "kubeless.io", version: "v1beta1", scope: "Namespaced", names: {plural: "functions", singular: "function", kind: "Function"}},
    description: "Kubernetes Native Serverless Framework",
  },
  {
    apiVersion: "apiextensions.k8s.io/v1beta1",
    kind: "CustomResourceDefinition",
    metadata: objectMeta.name("httptriggers.kubeless.io"),
    spec: {group: "kubeless.io", version: "v1beta1", scope: "Namespaced", names: {plural: "httptriggers", singular: "httptrigger", kind: "HTTPTrigger"}},
    description: "CRD object for HTTP trigger type",
  },
  {
    apiVersion: "apiextensions.k8s.io/v1beta1",
    kind: "CustomResourceDefinition",
    metadata: objectMeta.name("cronjobtriggers.kubeless.io"),
    spec: {group: "kubeless.io", version: "v1beta1", scope: "Namespaced", names: {plural: "cronjobtriggers", singular: "cronjobtrigger", kind: "CronJobTrigger"}},
    description: "CRD object for HTTP trigger type",
  }
];

local deploymentConfig = '{}';

local runtime_images ='[
  {
    "ID": "python",
    "compiled": false,
    "versions": [
      {
        "name": "python27",
        "version": "2.7",
        "runtimeImage": "kubeless/python@sha256:07cfb0f3d8b6db045dc317d35d15634d7be5e436944c276bf37b1c630b03add8",
        "initImage": "python:2.7"
      },
      {
        "name": "python34",
        "version": "3.4",
        "runtimeImage": "kubeless/python@sha256:f19640c547a3f91dbbfb18c15b5e624029b4065c1baf2892144e07c36f0a7c8f",
        "initImage": "python:3.4"
      },
      {
        "name": "python36",
        "version": "3.6",
        "runtimeImage": "kubeless/python@sha256:0c9f8f727d42625a4e25230cfe612df7488b65f283e7972f84108d87e7443d72",
        "initImage": "python:3.6"
      }
    ],
    "depName": "requirements.txt",
    "fileNameSuffix": ".py"
  },
  {
    "ID": "nodejs",
    "compiled": false,
    "versions": [
      {
        "name": "node6",
        "version": "6",
        "runtimeImage": "kubeless/nodejs@sha256:0a8a72af4cc3bfbfd4fe9bd309cbf486e7493d0dc32a691673b3f0d3fae07487",
        "initImage": "node:6.10"
      },
      {
        "name": "node8",
        "version": "8",
        "runtimeImage": "kubeless/nodejs@sha256:76ee28dc7e3613845fface2d1c56afc2e6e2c6d6392c724795a7ccc2f5e60582",
        "initImage": "node:8"
      }
    ],
    "depName": "package.json",
    "fileNameSuffix": ".js"
  },
  {
    "ID": "ruby",
    "compiled": false,
    "versions": [
      {
        "name": "ruby24",
        "version": "2.4",
        "runtimeImage": "kubeless/ruby@sha256:01665f1a32fe4fab4195af048627857aa7b100e392ae7f3e25a44bd296d6f105",
        "initImage": "bitnami/ruby:2.4"
      }
    ],
    "depName": "Gemfile",
    "fileNameSuffix": ".rb"
  },
  {
    "ID": "php",
    "compiled": false,
    "versions": [
      {
        "name": "php72",
        "version": "7.2",
        "runtimeImage": "kubeless/php@sha256:9b86066b2640bedcd88acb27f43dfaa2b338f0d74d9d91131ea781402f7ec8ec",
        "initImage": "composer:1.6"
      }
    ],
    "depName": "composer.json",
    "fileNameSuffix": ".php"
  },
  {
    "ID": "go",
    "compiled": true,
    "versions": [
      {
        "name": "go1.10",
        "version": "1.10",
        "runtimeImage": "kubeless/go@sha256:e2fd49f09b6ff8c9bac6f1592b3119ea74237c47e2955a003983e08524cb3ae5",
        "initImage": "kubeless/go-init@sha256:983b3f06452321a2299588966817e724d1a9c24be76cf1b12c14843efcdff502"
      }
    ],
    "depName": "Gopkg.toml",
    "fileNameSuffix": ".go"
  },
<<<<<<< HEAD
    {
    "ID": "dotnetcore",
    "compiled": false,
    "versions": [
      {
        "name": "dotnetcore2.0",
        "version": "2.0",
        "runtimeImage": "allantargino/kubeless-dotnetcore@sha256:90a888b77fdefa8b50ea55b80b9f3356bd4b518cdff8a8bda3dfc3b27e12b7b9",
        "initImage": "allantargino/aspnetcore-build@sha256:12bb717ed47d24c0bde5d454841d0bdc3b9fd90f1e6ad24d08ac02eba40ccc8b"
      }
    ],
    "depName": "project.csproj",
    "fileNameSuffix": ".cs"
=======
  {
    "ID": "java",
    "compiled": true,
    "versions": [
      {
        "name": "java1.8",
        "version": "1.8",
        "runtimeImage": "kubeless/java@sha256:debf9502545f4c0e955eb60fabb45748c5d98ed9365c4a508c07f38fc7fefaac",
        "initImage": "kubeless/java-init@sha256:7e5e4376d3ab76c336d4830c9ed1b7f9407415feca49b8c2bf013e279256878f"
      }
    ],
    "depName": "pom.xml",
    "fileNameSuffix": ".java"
>>>>>>> 472f9f2a
  }
]';

local kubelessConfig  = configMap.default("kubeless-config", namespace) +
    configMap.data({"ingress-enabled": "false"}) +
    configMap.data({"service-type": "ClusterIP"})+
    configMap.data({"deployment": std.toString(deploymentConfig)})+
    configMap.data({"runtime-images": std.toString(runtime_images)})+
    configMap.data({"enable-build-step": "false"})+
    configMap.data({"function-registry-tls-verify": "true"})+
    configMap.data({"provision-image": "kubeless/unzip@sha256:f162c062973cca05459834de6ed14c039d45df8cdb76097f50b028a1621b3697"})+
    configMap.data({"provision-image-secret": ""})+
    configMap.data({"builder-image": "kubeless/function-image-builder:latest"})+
    configMap.data({"builder-image-secret": ""});

{
  controllerAccount: k.util.prune(controllerAccount),
  controller: k.util.prune(controllerDeployment),
  crd: k.util.prune(crd),
  cfg: k.util.prune(kubelessConfig),
}<|MERGE_RESOLUTION|>--- conflicted
+++ resolved
@@ -161,8 +161,7 @@
     "depName": "Gopkg.toml",
     "fileNameSuffix": ".go"
   },
-<<<<<<< HEAD
-    {
+  {
     "ID": "dotnetcore",
     "compiled": false,
     "versions": [
@@ -175,7 +174,7 @@
     ],
     "depName": "project.csproj",
     "fileNameSuffix": ".cs"
-=======
+  },
   {
     "ID": "java",
     "compiled": true,
@@ -189,7 +188,6 @@
     ],
     "depName": "pom.xml",
     "fileNameSuffix": ".java"
->>>>>>> 472f9f2a
   }
 ]';
 
