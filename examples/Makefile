--- conflicted
+++ resolved
@@ -706,7 +706,25 @@
 
 pubsub: pubsub-python pubsub-nodejs pubsub-ruby
 
-<<<<<<< HEAD
+get-java:
+	kubeless function deploy get-java --runtime java1.8 --handler Foo.foo --from-file java/HelloGet.java
+
+get-java-verify:
+	kubeless function call get-java |egrep Hello.world
+
+post-java:
+	kubeless function deploy post-java --runtime java1.8  --handler Foo.foo --from-file java/HelloWithData.java
+
+post-java-verify:
+	kubeless function call post-java --data '{"its": "alive"}'| egrep "its.*alive"
+
+get-java-deps:
+	kubeless function deploy get-java-deps --runtime java1.8 --handler Hello.sayHello --from-file java/HelloWithDeps.java --dependencies java/pom.xml
+
+get-java-deps-verify:
+	kubeless function call get-java-deps --data '{"hello": "world"}'
+	kubectl logs -l function=get-java-deps | grep -q '.*Hello.*world! Current local time is:'
+
 get-csharpx:
 	kubeless function deploy get-csharpx --runtime csharpx2.8.0 --from-file csharpx/helloget.csx --handler helloget.Hello
 
@@ -730,24 +748,4 @@
 get-csharpx-deps-verify:
 	response=`kubeless function call get-csharpx-deps`; \
 	echo $$response | grep -q "John Doe" && \
-	echo $$response | grep -q "john@nuget.org"
-=======
-get-java:
-	kubeless function deploy get-java --runtime java1.8 --handler Foo.foo --from-file java/HelloGet.java
-
-get-java-verify:
-	kubeless function call get-java |egrep Hello.world
-
-post-java:
-	kubeless function deploy post-java --runtime java1.8  --handler Foo.foo --from-file java/HelloWithData.java
-
-post-java-verify:
-	kubeless function call post-java --data '{"its": "alive"}'| egrep "its.*alive"
-
-get-java-deps:
-	kubeless function deploy get-java-deps --runtime java1.8 --handler Hello.sayHello --from-file java/HelloWithDeps.java --dependencies java/pom.xml
-
-get-java-deps-verify:
-	kubeless function call get-java-deps --data '{"hello": "world"}'
-	kubectl logs -l function=get-java-deps | grep -q '.*Hello.*world! Current local time is:'
->>>>>>> d52df4bb
+	echo $$response | grep -q "john@nuget.org"