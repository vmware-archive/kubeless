--- conflicted
+++ resolved
@@ -28,13 +28,12 @@
 get-python-34-verify:
 	kubeless function call get-python |egrep hello.world
 
-<<<<<<< HEAD
 scheduled-get-python:
 	kubeless function deploy scheduled-get-python --schedule "* * * * *" --runtime python2.7 --handler helloget.foo --from-file python/helloget.py
 
 scheduled-get-python-verify:
 	bash -c 'grep -q "GET / HTTP/1.1\" 200 11 \"\" \"Wget\"" <(timeout 70 kubectl logs -f $$(kubectl get po -l function=scheduled-get-python -oname))'
-=======
+
 timeout-python:
 	$(eval TMPDIR := $(shell mktemp -d))
 	printf 'def foo():\n%4swhile 1: pass\n%4sreturn "hello world"\n' > $(TMPDIR)/hello-loop.py
@@ -44,7 +43,6 @@
 timeout-python-verify:
 	$(eval MSG := $(shell kubeless function call timeout-python 2>&1 || true))
 	echo $(MSG) | egrep Request.timeout.exceeded
->>>>>>> 4c0c40c2
 
 get-nodejs:
 	kubeless function deploy get-nodejs --trigger-http --runtime nodejs6 --handler helloget.foo --from-file nodejs/helloget.js
