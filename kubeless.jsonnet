local k = import "ksonnet.beta.1/k.libsonnet";

local objectMeta = k.core.v1.objectMeta;
local deployment = k.apps.v1beta1.deployment;
local container = k.core.v1.container;
local service = k.core.v1.service;
local serviceAccount = k.core.v1.serviceAccount;
local configMap = k.core.v1.configMap;

local namespace = "kubeless";
local controller_account_name = "controller-acct";

local controllerEnv = [
  {
    name: "KUBELESS_INGRESS_ENABLED",
    valueFrom: {configMapKeyRef: {"name": "kubeless-config", key: "ingress-enabled"}}
  },
  {
    name: "KUBELESS_SERVICE_TYPE",
    valueFrom: {configMapKeyRef: {"name": "kubeless-config", key: "service-type"}}
    },
  {
     name: "KUBELESS_NAMESPACE",
     valueFrom: {fieldRef: {fieldPath: "metadata.namespace"}}
   },
   {
     name: "KUBELESS_CONFIG",
     value: "kubeless-config"
   },
];

local controllerContainer =
  container.default("kubeless-controller-manager", "bitnami/kubeless-controller-manager:latest") +
  container.imagePullPolicy("IfNotPresent") +
  container.env(controllerEnv);

local kubelessLabel = {kubeless: "controller"};

local controllerAccount =
  serviceAccount.default(controller_account_name, namespace);

local controllerDeployment =
  deployment.default("kubeless-controller-manager", controllerContainer, namespace) +
  {metadata+:{labels: kubelessLabel}} +
  {spec+: {selector: {matchLabels: kubelessLabel}}} +
  {spec+: {template+: {spec+: {serviceAccountName: controllerAccount.metadata.name}}}} +
  {spec+: {template+: {metadata: {labels: kubelessLabel}}}};

local crd = [
  {
    apiVersion: "apiextensions.k8s.io/v1beta1",
    kind: "CustomResourceDefinition",
    metadata: objectMeta.name("functions.kubeless.io"),
    spec: {group: "kubeless.io", version: "v1beta1", scope: "Namespaced", names: {plural: "functions", singular: "function", kind: "Function"}},
    description: "Kubernetes Native Serverless Framework",
  },
  {
    apiVersion: "apiextensions.k8s.io/v1beta1",
    kind: "CustomResourceDefinition",
    metadata: objectMeta.name("kafkatriggers.kubeless.io"),
    spec: {group: "kubeless.io", version: "v1beta1", scope: "Namespaced", names: {plural: "kafkatriggers", singular: "kafkatrigger", kind: "KafkaTrigger"}},
    description: "CRD object for Kafka trigger type",
  },
  {
    apiVersion: "apiextensions.k8s.io/v1beta1",
    kind: "CustomResourceDefinition",
    metadata: objectMeta.name("httptriggers.kubeless.io"),
    spec: {group: "kubeless.io", version: "v1beta1", scope: "Namespaced", names: {plural: "httptriggers", singular: "httptrigger", kind: "HTTPTrigger"}},
    description: "CRD object for HTTP trigger type",
  },
  {
    apiVersion: "apiextensions.k8s.io/v1beta1",
    kind: "CustomResourceDefinition",
    metadata: objectMeta.name("cronjobtriggers.kubeless.io"),
    spec: {group: "kubeless.io", version: "v1beta1", scope: "Namespaced", names: {plural: "cronjobtriggers", singular: "cronjobtrigger", kind: "CronJobTrigger"}},
    description: "CRD object for HTTP trigger type",
  }
];

local deploymentConfig = '{}';

local runtime_images ='[
  {
    "ID": "python",
    "versions": [
      {
        "name": "python27",
        "version": "2.7",
        "runtimeImage": "kubeless/python@sha256:f55d5e52005c33b15390c36d7371eec0770eb75abfd7a33065073ac578413c89",
        "initImage": "python:2.7"
      },
      {
        "name": "python34",
        "version": "3.4",
        "runtimeImage": "kubeless/python@sha256:c3c1c2aea32ff5600cf5c2de6a395043b9b95dcafe2c7cece0703846bfa5460c",
        "initImage": "python:3.4"
      },
      {
        "name": "python36",
        "version": "3.6",
        "runtimeImage": "kubeless/python@sha256:3f92be1701afea8b59fbbd7517b27d5e72ba1d16adc9883c87b306b72d8465fd",
        "initImage": "python:3.6"
      }
    ],
    "depName": "requirements.txt",
    "fileNameSuffix": ".py"
  },
  {
    "ID": "nodejs",
    "versions": [
      {
        "name": "node6",
        "version": "6",
<<<<<<< HEAD
        "runtimeImage": "andresmgot/nodejs@sha256:37d496adee0896a4a192f7116d8075ae88ee14b1a3c41974d79609e0863ae464",
=======
        "runtimeImage": "kubeless/nodejs@sha256:cafbaa2ffbd9ee0e8392676b4a0391f6072978d2f5187322ae37d1c3be7119cc",
>>>>>>> 358f8cbd
        "initImage": "node:6.10"
      },
      {
        "name": "node8",
        "version": "8",
<<<<<<< HEAD
        "runtimeImage": "andresmgot/nodejs@sha256:4327d0f7781463a8b0a843000592c2c0df17988662b38b33dbb35b1bdd5ccc2b",
=======
        "runtimeImage": "kubeless/nodejs@sha256:f9dc610605ab33b48daa7100d5e5e752de02091192276f4459db80c287721e91",
>>>>>>> 358f8cbd
        "initImage": "node:8"
      }
    ],
    "depName": "package.json",
    "fileNameSuffix": ".js"
  },
  {
    "ID": "ruby",
    "versions": [
      {
        "name": "ruby24",
        "version": "2.4",
        "runtimeImage": "kubeless/ruby@sha256:a0c5700b9dd1bf14917a6be3dc05d18f059c045a89ef4252b3048fbb902e4624",
        "initImage": "bitnami/ruby:2.4"
      }
    ],
    "depName": "Gemfile",
    "fileNameSuffix": ".rb"
  },
  {
    "ID": "php",
    "versions": [
      {
        "name": "php72",
        "version": "7.2",
        "runtimeImage": "kubeless/php@sha256:6be0b60b54a2a945a0a95fd4453f197af5ce306be7c921e9ab1c785652f6e618",
        "initImage": "composer:1.6"
      }
    ],
    "depName": "composer.json",
    "fileNameSuffix": ".php"
  }
]';

local kubelessConfig  = configMap.default("kubeless-config", namespace) +
    configMap.data({"ingress-enabled": "false"}) +
    configMap.data({"service-type": "ClusterIP"})+
    configMap.data({"deployment": std.toString(deploymentConfig)})+
    configMap.data({"runtime-images": std.toString(runtime_images)});

{
  controllerAccount: k.util.prune(controllerAccount),
  controller: k.util.prune(controllerDeployment),
  crd: k.util.prune(crd),
  cfg: k.util.prune(kubelessConfig),
}<|MERGE_RESOLUTION|>--- conflicted
+++ resolved
@@ -111,21 +111,13 @@
       {
         "name": "node6",
         "version": "6",
-<<<<<<< HEAD
         "runtimeImage": "andresmgot/nodejs@sha256:37d496adee0896a4a192f7116d8075ae88ee14b1a3c41974d79609e0863ae464",
-=======
-        "runtimeImage": "kubeless/nodejs@sha256:cafbaa2ffbd9ee0e8392676b4a0391f6072978d2f5187322ae37d1c3be7119cc",
->>>>>>> 358f8cbd
         "initImage": "node:6.10"
       },
       {
         "name": "node8",
         "version": "8",
-<<<<<<< HEAD
         "runtimeImage": "andresmgot/nodejs@sha256:4327d0f7781463a8b0a843000592c2c0df17988662b38b33dbb35b1bdd5ccc2b",
-=======
-        "runtimeImage": "kubeless/nodejs@sha256:f9dc610605ab33b48daa7100d5e5e752de02091192276f4459db80c287721e91",
->>>>>>> 358f8cbd
         "initImage": "node:8"
       }
     ],
