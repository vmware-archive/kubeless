version: 2

## Definitions
build_allways: &build_allways
  filters:
    tags:
      only: /.*/
defaults: &defaults
  working_directory: /home/circleci/.go_workspace/src/github.com/kubeless/kubeless
  environment:
    GOPATH: /home/circleci/.go_workspace
    CONTROLLER_IMAGE_NAME: kubeless/function-controller
    BUILDER_IMAGE_NAME: kubeless/function-image-builder
    CGO_ENABLED: "0"
    TEST_DEBUG: "1"
<<<<<<< HEAD
    GKE_VERSION: 1.12
    MINIKUBE_VERSION: v0.25.2
=======
    GKE_VERSION: 1.9
    MINIKUBE_VERSION: v1.2.0
>>>>>>> f849e98e
    MANIFESTS: kubeless kubeless-non-rbac kubeless-openshift
    GO111MODULE: "on"
exports: &exports
  # It is not possible to resolve env vars in the environment section:
  # https://discuss.circleci.com/t/using-environment-variables-in-config-yml-not-working/14237
  run: |
    CONTROLLER_TAG=${CIRCLE_TAG:-build-$CIRCLE_WORKFLOW_ID}
    echo "export CONTROLLER_TAG=${CONTROLLER_TAG}" >> $BASH_ENV
    echo "export CONTROLLER_IMAGE=${CONTROLLER_IMAGE_NAME}:${CONTROLLER_TAG}" >> $BASH_ENV
    echo "export FUNCTION_IMAGE_BUILDER=${BUILDER_IMAGE_NAME}:${CONTROLLER_TAG}" >> $BASH_ENV
    echo "export KUBECFG_JPATH=/home/circleci/src/github.com/kubeless/kubeless/ksonnet-lib" >> $BASH_ENV
    echo "export PATH=$(pwd)/bats/libexec:$GOPATH/bin:$PATH" >> $BASH_ENV
restore_workspace: &restore_workspace
  run: |
    make bootstrap
    sudo cp -r /tmp/go/bin/* /usr/local/bin/
    cp -r /tmp/go/src/github.com/kubeless/kubeless/*yaml .
#### End of definitions

workflows:
  version: 2
  kubeless:
    jobs:
      - build:
          <<: *build_allways
      - minikube:
          <<: *build_allways
          requires:
            - build
      - build-cross-binaries:
          <<: *build_allways
          requires:
            - build
      - minikube_build_functions:
          <<: *build_allways
          requires:
            - build
      - GKE:
          <<: *build_allways
          requires:
            - build
      - push_latest_images:
          filters:
            branches:
              only: master
          requires:
            - minikube
            - minikube_build_functions
            - GKE
      - release:
          filters:
            tags:
              only: /v.*/
            branches:
              ignore: /.*/
          requires:
            - minikube
            - minikube_build_functions
            - GKE
jobs:
  build:
    <<: *defaults
    docker:
      - image: circleci/golang:1.12
    steps:
      - checkout
      - <<: *exports
      # go build creates files under /usr/local/go where the running user doesn't have permissions to write
      - run: sudo chown -R circleci:circleci /usr/local/go/
      - run: go get -u golang.org/x/lint/golint
      - run: make bootstrap
      - run: make VERSION=${CONTROLLER_TAG} binary
      - run: make test
      - run: make validation
      - run: make all-yaml
      - run: |
          mkdir build-manifests
          IFS=' ' read -r -a manifests <<< "$MANIFESTS"
          for f in "${manifests[@]}"; do
            sed -i.bak 's/:latest/'":${CONTROLLER_TAG}"'/g' ${f}.yaml
            cp ${f}.yaml build-manifests/
          done
      - persist_to_workspace:
          root: /home/circleci/.go_workspace
          paths: 
            - bin
            - src/github.com/kubeless/kubeless/*yaml
      - store_artifacts:
          path: /home/circleci/.go_workspace/bin/kubeless
      - store_artifacts:
          path: build-manifests
  minikube:
    <<: *defaults
    machine:
      image: ubuntu-1604:201903-01
    steps:
      - checkout
      - attach_workspace:
          at: /tmp/go
      - <<: *exports
      - <<: *restore_workspace
      - run: ./script/pull-or-build-image.sh function-controller
      - run: ./script/integration-tests minikube deployment
      - run: ./script/integration-tests minikube basic
  build-cross-binaries:
    <<: *defaults
    docker:
      - image: circleci/golang:1.12
    steps:
      - <<: *exports
      - checkout
      - attach_workspace:
          at: /tmp/go
      - <<: *restore_workspace
      - run: make VERSION=${CIRCLE_TAG} binary-cross
      - store_artifacts:
          path: bundles
  minikube_build_functions:
    <<: *defaults
    machine:
      image: ubuntu-1604:201903-01
    steps:
      - checkout
      - <<: *exports
      - attach_workspace:
          at: /tmp/go
      - <<: *restore_workspace
      - run: ./script/pull-or-build-image.sh function-controller
      - run: ./script/pull-or-build-image.sh function-image-builder
      - run: "echo '{\"host\": \"unix:///var/run/docker.sock\", \"storage-driver\": \"overlay2\", \"insecure-registries\" : [\"0.0.0.0/0\"]}' > /tmp/daemon.json"
      - run: sudo mv /tmp/daemon.json /etc/docker/daemon.json
      - run: sudo service docker restart
      - run: docker info
      - run: docker run -d -p 5000:5000 --restart=always --name registry -v /data/docker-registry:/var/lib/registry registry:2
      - run: "sed -i.bak 's/enable-build-step: \"false\"/enable-build-step: \"true\"/g' kubeless.yaml"
      - run: "sed -i.bak 's/function-registry-tls-verify: \"true\"/function-registry-tls-verify: \"false\"/g' kubeless.yaml"
      - run: ./script/integration-tests minikube deployment
      - run: ./script/integration-tests minikube prebuilt_functions
  GKE:
    <<: *defaults
    docker:
      - image: circleci/golang:1.12
    steps:
      - run: |
          # In case of GKE we will only want to build if it is
          # a build of a branch in the kubeless/kubeless repository
          if [[ -n "$GKE_ADMIN" && -z "$CIRCLE_PULL_REQUESTS" ]]; then
            export SHOULD_TEST=1
          fi
          if [[ "$SHOULD_TEST" != "1" ]]; then
            circleci step halt
          fi
      - checkout
      - <<: *exports
      - attach_workspace:
          at: /tmp/go
      - <<: *restore_workspace
      - setup_remote_docker
      - run: ./script/enable-gcloud.sh $(pwd) > /dev/null
      - run: echo "export ESCAPED_GKE_CLUSTER=$(echo ${GKE_CLUSTER}-ci-${CIRCLE_BRANCH:-$CIRCLE_TAG} | sed 's/[^a-z0-9-]//g')" >> $BASH_ENV
      - run: ./script/start-gke-env.sh $ESCAPED_GKE_CLUSTER $ZONE $GKE_VERSION $GKE_ADMIN > /dev/null
      - run: ./script/pull-or-build-image.sh function-controller
      - run: ./script/pull-or-build-image.sh kafka-controller-image
      - run: ./script/integration-tests gke_${GKE_PROJECT}_${ZONE}_${ESCAPED_GKE_CLUSTER} deployment
      - run: ./script/integration-tests gke_${GKE_PROJECT}_${ZONE}_${ESCAPED_GKE_CLUSTER} basic
      - run: ./script/integration-tests gke_${GKE_PROJECT}_${ZONE}_${ESCAPED_GKE_CLUSTER} cronjob
      - run: ./script/integration-tests gke_${GKE_PROJECT}_${ZONE}_${ESCAPED_GKE_CLUSTER} kafka
  push_latest_images:
    <<: *defaults
    docker:
      - image: circleci/golang:1.12
    steps:
      - <<: *exports
      - setup_remote_docker
      - run: docker login -u="$DOCKER_USERNAME" -p="$DOCKER_PASSWORD"   
      - run: |
          images=( 
            $CONTROLLER_IMAGE_NAME
            $BUILDER_IMAGE_NAME 
          )
          for image in "${images[@]}"; do
            echo "Pulling ${image}:${CONTROLLER_TAG}"
            docker pull ${image}:${CONTROLLER_TAG}
            docker tag ${image}:${CONTROLLER_TAG} ${image}:latest
            docker push ${image}:latest
          done
  release:
    <<: *defaults
    docker:
      - image: circleci/golang:1.12
    steps:
      - <<: *exports
      - checkout
      - attach_workspace:
          at: /tmp/go
      - <<: *restore_workspace
      - run: make VERSION=${CIRCLE_TAG} binary-cross
      - run: for d in bundles/kubeless_*; do zip -r9 $d.zip $d/; done
      - run: ./script/create_release.sh ${CIRCLE_TAG} "${MANIFESTS}"<|MERGE_RESOLUTION|>--- conflicted
+++ resolved
@@ -13,13 +13,8 @@
     BUILDER_IMAGE_NAME: kubeless/function-image-builder
     CGO_ENABLED: "0"
     TEST_DEBUG: "1"
-<<<<<<< HEAD
     GKE_VERSION: 1.12
-    MINIKUBE_VERSION: v0.25.2
-=======
-    GKE_VERSION: 1.9
     MINIKUBE_VERSION: v1.2.0
->>>>>>> f849e98e
     MANIFESTS: kubeless kubeless-non-rbac kubeless-openshift
     GO111MODULE: "on"
 exports: &exports
