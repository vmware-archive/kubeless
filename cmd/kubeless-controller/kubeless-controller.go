/*
Copyright (c) 2016-2017 Bitnami

Licensed under the Apache License, Version 2.0 (the "License");
you may not use this file except in compliance with the License.
You may obtain a copy of the License at

    http://www.apache.org/licenses/LICENSE-2.0

Unless required by applicable law or agreed to in writing, software
distributed under the License is distributed on an "AS IS" BASIS,
WITHOUT WARRANTIES OR CONDITIONS OF ANY KIND, either express or implied.
See the License for the specific language governing permissions and
limitations under the License.
*/

// Kubeless controller binary.
//
// See github.com/kubeless/kubeless/pkg/controller
package main

import (
	"fmt"
	"os"
	"os/signal"
	"syscall"

	"github.com/Sirupsen/logrus"
	"github.com/spf13/cobra"

	"github.com/kubeless/kubeless/pkg/controller"
	"github.com/kubeless/kubeless/pkg/utils"
)

const (
	globalUsage = `` //TODO: adding explanation
)

var rootCmd = &cobra.Command{
	Use:   "kubeless-controller",
	Short: "Kubeless controller",
	Long:  globalUsage,
	Run: func(cmd *cobra.Command, args []string) {
		crdClient, err := utils.GetCRDClient()
		if err != nil {
			logrus.Fatalf("Cannot get CRD client: %v", err)
		}
		cfg := controller.Config{
			KubeCli:   utils.GetClient(),
<<<<<<< HEAD
			TprClient: crdClient,
=======
			CRDClient: crdClient,
>>>>>>> 8d346657
		}
		c := controller.New(cfg)
		stopCh := make(chan struct{})
		defer close(stopCh)

		go c.Run(stopCh)

		sigterm := make(chan os.Signal, 1)
		signal.Notify(sigterm, syscall.SIGTERM)
		signal.Notify(sigterm, syscall.SIGINT)
		<-sigterm
	},
}

func main() {
	if err := rootCmd.Execute(); err != nil {
		fmt.Println(err)
		os.Exit(1)
	}
}<|MERGE_RESOLUTION|>--- conflicted
+++ resolved
@@ -47,11 +47,7 @@
 		}
 		cfg := controller.Config{
 			KubeCli:   utils.GetClient(),
-<<<<<<< HEAD
-			TprClient: crdClient,
-=======
 			CRDClient: crdClient,
->>>>>>> 8d346657
 		}
 		c := controller.New(cfg)
 		stopCh := make(chan struct{})
