/*
Copyright (c) 2016-2017 Bitnami

Licensed under the Apache License, Version 2.0 (the "License");
you may not use this file except in compliance with the License.
You may obtain a copy of the License at

    http://www.apache.org/licenses/LICENSE-2.0

Unless required by applicable law or agreed to in writing, software
distributed under the License is distributed on an "AS IS" BASIS,
WITHOUT WARRANTIES OR CONDITIONS OF ANY KIND, either express or implied.
See the License for the specific language governing permissions and
limitations under the License.
*/

package main

import (
	"path"
	"strings"

	"github.com/Sirupsen/logrus"
	"github.com/kubeless/kubeless/pkg/spec"
	"github.com/kubeless/kubeless/pkg/utils"
	"github.com/spf13/cobra"
	"k8s.io/client-go/pkg/api"
)

var deployCmd = &cobra.Command{
	Use:   "deploy <function_name> FLAG",
	Short: "deploy a function to Kubeless",
	Long:  `deploy a function to Kubeless`,
	Run: func(cmd *cobra.Command, args []string) {
		if len(args) != 1 {
			logrus.Fatal("Need exactly one argument - function name")
		}
		funcName := args[0]

		triggerHTTP, err := cmd.Flags().GetBool("trigger-http")
		if err != nil {
			logrus.Fatal(err)
		}

		schedule, err := cmd.Flags().GetString("schedule")
		if err != nil {
			logrus.Fatal(err)
		}

		topic, err := cmd.Flags().GetString("trigger-topic")
		if err != nil {
			logrus.Fatal(err)
		}

		labels, err := cmd.Flags().GetStringSlice("label")
		if err != nil {
			logrus.Fatal(err)
		}

		envs, err := cmd.Flags().GetStringArray("env")
		if err != nil {
			logrus.Fatal(err)
		}

		runtime, err := cmd.Flags().GetString("runtime")
		if err != nil {
			logrus.Fatal(err)
		}

		handler, err := cmd.Flags().GetString("handler")
		if err != nil {
			logrus.Fatal(err)
		}

		file, err := cmd.Flags().GetString("from-file")
		if err != nil {
			logrus.Fatal(err)
		}

		ns, err := cmd.Flags().GetString("namespace")
		if err != nil {
			logrus.Fatal(err)
		}

		deps, err := cmd.Flags().GetString("dependencies")
		if err != nil {
			logrus.Fatal(err)
		}

		runtimeImage, err := cmd.Flags().GetString("runtime-image")
		if err != nil {
			logrus.Fatal(err)
		}

		mem, err := cmd.Flags().GetString("memory")
		if err != nil {
			logrus.Fatal(err)
		}
<<<<<<< HEAD
		checksum, err := uploadFunction(file)
		if err != nil {
			logrus.Fatal(err)
		}

		f := &spec.Function{
			TypeMeta: metav1.TypeMeta{
				Kind:       "Function",
				APIVersion: "k8s.io/v1",
			},
			Metadata: metav1.ObjectMeta{
				Name:      funcName,
				Namespace: ns,
				Labels:    funcLabels,
			},
			Spec: spec.FunctionSpec{
				Handler:  handler,
				Runtime:  runtime,
				Type:     funcType,
				File:     path.Base(file),
				Checksum: checksum,
				Topic:    topic,
				Schedule: schedule,
				Template: v1.PodTemplateSpec{
					Spec: v1.PodSpec{
						Containers: []v1.Container{{}},
					},
				},
			},
		}

		if len(funcEnv) != 0 {
			f.Spec.Template.Spec.Containers[0].Env = funcEnv
		}
		if len(resource) != 0 {
			f.Spec.Template.Spec.Containers[0].Resources = v1.ResourceRequirements{
				Limits:   resource,
				Requests: resource,
=======

		funcContent := ""
		if len(file) != 0 {
			funcContent, err = readFile(file)
			if err != nil {
				logrus.Fatalf("Unable to read file %s: %v", file, err)
>>>>>>> f7519b29
			}
		}

		funcDeps := ""
		if deps != "" {
			funcDeps, err = readFile(deps)
			if err != nil {
				logrus.Fatalf("Unable to read file %s: %v", deps, err)
			}
		}

		f, err := getFunctionDescription(funcName, ns, handler, funcContent, funcDeps, runtime, topic, schedule, runtimeImage, mem, triggerHTTP, envs, labels, spec.Function{})
		if err != nil {
			logrus.Fatal(err)
		}

		tprClient, err := utils.GetTPRClientOutOfCluster()
		if err != nil {
			logrus.Fatal(err)
		}

		err = utils.CreateK8sCustomResource(tprClient, f)
		if err != nil {
			logrus.Fatal(err)
		}
		logrus.Infof("Function %s submitted for deployment", funcName)
	},
}

func init() {
	deployCmd.Flags().StringP("runtime", "", "", "Specify runtime. Available runtimes are: "+strings.Join(utils.GetRuntimes(), ", "))
	deployCmd.Flags().StringP("handler", "", "", "Specify handler")
	deployCmd.Flags().StringP("from-file", "", "", "Specify code file")
	deployCmd.Flags().StringSliceP("label", "", []string{}, "Specify labels of the function. Both separator ':' and '=' are allowed. For example: --label foo1=bar1,foo2:bar2")
	deployCmd.Flags().StringArrayP("env", "", []string{}, "Specify environment variable of the function. Both separator ':' and '=' are allowed. For example: --env foo1=bar1,foo2:bar2")
	deployCmd.Flags().StringP("namespace", "", api.NamespaceDefault, "Specify namespace for the function")
	deployCmd.Flags().StringP("dependencies", "", "", "Specify a file containing list of dependencies for the function")
	deployCmd.Flags().StringP("trigger-topic", "", "kubeless", "Deploy a pubsub function to Kubeless")
	deployCmd.Flags().StringP("schedule", "", "", "Specify schedule in cron format for scheduled function")
	deployCmd.Flags().StringP("memory", "", "", "Request amount of memory, which is measured in bytes, for the function. It is expressed as a plain integer or a fixed-point interger with one of these suffies: E, P, T, G, M, K, Ei, Pi, Ti, Gi, Mi, Ki")
	deployCmd.Flags().Bool("trigger-http", false, "Deploy a http-based function to Kubeless")
	deployCmd.Flags().StringP("runtime-image", "", "", "Custom runtime image")
}<|MERGE_RESOLUTION|>--- conflicted
+++ resolved
@@ -17,7 +17,6 @@
 package main
 
 import (
-	"path"
 	"strings"
 
 	"github.com/Sirupsen/logrus"
@@ -96,55 +95,6 @@
 		if err != nil {
 			logrus.Fatal(err)
 		}
-<<<<<<< HEAD
-		checksum, err := uploadFunction(file)
-		if err != nil {
-			logrus.Fatal(err)
-		}
-
-		f := &spec.Function{
-			TypeMeta: metav1.TypeMeta{
-				Kind:       "Function",
-				APIVersion: "k8s.io/v1",
-			},
-			Metadata: metav1.ObjectMeta{
-				Name:      funcName,
-				Namespace: ns,
-				Labels:    funcLabels,
-			},
-			Spec: spec.FunctionSpec{
-				Handler:  handler,
-				Runtime:  runtime,
-				Type:     funcType,
-				File:     path.Base(file),
-				Checksum: checksum,
-				Topic:    topic,
-				Schedule: schedule,
-				Template: v1.PodTemplateSpec{
-					Spec: v1.PodSpec{
-						Containers: []v1.Container{{}},
-					},
-				},
-			},
-		}
-
-		if len(funcEnv) != 0 {
-			f.Spec.Template.Spec.Containers[0].Env = funcEnv
-		}
-		if len(resource) != 0 {
-			f.Spec.Template.Spec.Containers[0].Resources = v1.ResourceRequirements{
-				Limits:   resource,
-				Requests: resource,
-=======
-
-		funcContent := ""
-		if len(file) != 0 {
-			funcContent, err = readFile(file)
-			if err != nil {
-				logrus.Fatalf("Unable to read file %s: %v", file, err)
->>>>>>> f7519b29
-			}
-		}
 
 		funcDeps := ""
 		if deps != "" {
@@ -154,7 +104,7 @@
 			}
 		}
 
-		f, err := getFunctionDescription(funcName, ns, handler, funcContent, funcDeps, runtime, topic, schedule, runtimeImage, mem, triggerHTTP, envs, labels, spec.Function{})
+		f, err := getFunctionDescription(funcName, ns, handler, file, funcDeps, runtime, topic, schedule, runtimeImage, mem, triggerHTTP, envs, labels, spec.Function{})
 		if err != nil {
 			logrus.Fatal(err)
 		}
