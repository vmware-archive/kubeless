/*
Copyright (c) 2016-2017 Bitnami

Licensed under the Apache License, Version 2.0 (the "License");
you may not use this file except in compliance with the License.
You may obtain a copy of the License at

    http://www.apache.org/licenses/LICENSE-2.0

Unless required by applicable law or agreed to in writing, software
distributed under the License is distributed on an "AS IS" BASIS,
WITHOUT WARRANTIES OR CONDITIONS OF ANY KIND, either express or implied.
See the License for the specific language governing permissions and
limitations under the License.
*/

package nats

import (
	"fmt"

	"github.com/sirupsen/logrus"
	"github.com/spf13/cobra"

	kubelessUtils "github.com/kubeless/kubeless/pkg/utils"
	natsUtils "github.com/kubeless/nats-trigger/pkg/utils"
	metav1 "k8s.io/apimachinery/pkg/apis/meta/v1"
)

var updateCmd = &cobra.Command{
	Use:   "update <nats_trigger_name> FLAG",
	Short: "Update a NATS trigger",
	Long:  `Update a NATS trigger`,
	Run: func(cmd *cobra.Command, args []string) {
		if len(args) != 1 {
			logrus.Fatal("Need exactly one argument - NATS trigger name")
		}
		triggerName := args[0]

		ns, err := cmd.Flags().GetString("namespace")
		if err != nil {
			logrus.Fatal(err)
		}
		if ns == "" {
			ns = kubelessUtils.GetDefaultNamespace()
		}

		natsClient, err := natsUtils.GetKubelessClientOutCluster()
		if err != nil {
			logrus.Fatalf("Can not create out-of-cluster client: %v", err)
		}

		natsTrigger, err := natsUtils.GetNatsTriggerCustomResource(natsClient, triggerName, ns)
		if err != nil {
			logrus.Fatalf("Unable to find NATS trigger %s in namespace %s. Error %s", triggerName, ns, err)
		}

		topic, err := cmd.Flags().GetString("trigger-topic")
		if err != nil {
			logrus.Fatal(err)
		}

		if topic != "" {
			natsTrigger.Spec.Topic = topic
		}

		functionSelector, err := cmd.Flags().GetString("function-selector")
		if err != nil {
			logrus.Fatal(err)
		}

		if functionSelector != "" {
			labelSelector, err := metav1.ParseToLabelSelector(functionSelector)
			if err != nil {
				logrus.Fatal("Invalid label selector specified " + err.Error())
			}
			natsTrigger.Spec.FunctionSelector.MatchLabels = labelSelector.MatchLabels
		}

<<<<<<< HEAD
		err = natsUtils.UpdateNatsTriggerCustomResource(natsClient, natsTrigger)
=======
		dryrun, err := cmd.Flags().GetBool("dryrun")
		if err != nil {
			logrus.Fatal(err)
		}

		output, err := cmd.Flags().GetString("output")
		if err != nil {
			logrus.Fatal(err)
		}

		if dryrun == true {
			res, err := utils.DryRunFmt(output, natsTrigger)
			if err != nil {
				logrus.Fatal(err)
			}
			fmt.Println(res)
			return
		}

		err = utils.UpdateNatsTriggerCustomResource(kubelessClient, natsTrigger)
>>>>>>> 8beda89c
		if err != nil {
			logrus.Fatalf("Failed to update NATS trigger object %s in namespace %s. Error: %s", triggerName, ns, err)
		}
		logrus.Infof("NATS trigger %s updated in namespace %s successfully!", triggerName, ns)
	},
}

func init() {
	updateCmd.Flags().StringP("namespace", "n", "", "Specify namespace for the NATS trigger")
	updateCmd.Flags().StringP("trigger-topic", "", "", "Specify topic to listen to in NATS")
	updateCmd.Flags().StringP("function-selector", "", "", "Selector (label query) to select function on (e.g. -function-selector key1=value1,key2=value2)")
	updateCmd.Flags().Bool("dryrun", false, "Output JSON manifest of the function without creating it")
	updateCmd.Flags().StringP("output", "o", "yaml", "Output format")
}<|MERGE_RESOLUTION|>--- conflicted
+++ resolved
@@ -77,9 +77,6 @@
 			natsTrigger.Spec.FunctionSelector.MatchLabels = labelSelector.MatchLabels
 		}
 
-<<<<<<< HEAD
-		err = natsUtils.UpdateNatsTriggerCustomResource(natsClient, natsTrigger)
-=======
 		dryrun, err := cmd.Flags().GetBool("dryrun")
 		if err != nil {
 			logrus.Fatal(err)
@@ -91,7 +88,7 @@
 		}
 
 		if dryrun == true {
-			res, err := utils.DryRunFmt(output, natsTrigger)
+			res, err := kubelessUtils.DryRunFmt(output, natsTrigger)
 			if err != nil {
 				logrus.Fatal(err)
 			}
@@ -99,8 +96,7 @@
 			return
 		}
 
-		err = utils.UpdateNatsTriggerCustomResource(kubelessClient, natsTrigger)
->>>>>>> 8beda89c
+		err = natsUtils.UpdateNatsTriggerCustomResource(natsClient, natsTrigger)
 		if err != nil {
 			logrus.Fatalf("Failed to update NATS trigger object %s in namespace %s. Error: %s", triggerName, ns, err)
 		}
