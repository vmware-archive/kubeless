/*
Copyright (c) 2016-2017 Bitnami

Licensed under the Apache License, Version 2.0 (the "License");
you may not use this file except in compliance with the License.
You may obtain a copy of the License at

    http://www.apache.org/licenses/LICENSE-2.0

Unless required by applicable law or agreed to in writing, software
distributed under the License is distributed on an "AS IS" BASIS,
WITHOUT WARRANTIES OR CONDITIONS OF ANY KIND, either express or implied.
See the License for the specific language governing permissions and
limitations under the License.
*/

package kinesis

import (
	"fmt"

	"github.com/sirupsen/logrus"
	"github.com/spf13/cobra"

	kinesisUtils "github.com/kubeless/kinesis-trigger/pkg/utils"
	kubelessUtils "github.com/kubeless/kubeless/pkg/utils"
)

var updateCmd = &cobra.Command{
	Use:   "update <kinesis_trigger_name> FLAG",
	Short: "Update a Kinesis trigger",
	Long:  `Update a Kinesis trigger`,
	Run: func(cmd *cobra.Command, args []string) {
		if len(args) != 1 {
			logrus.Fatal("Need exactly one argument - Kinesis trigger name")
		}
		triggerName := args[0]

		ns, err := cmd.Flags().GetString("namespace")
		if err != nil {
			logrus.Fatal(err)
		}
		if ns == "" {
			ns = kubelessUtils.GetDefaultNamespace()
		}

		kubelessClient, err := kubelessUtils.GetKubelessClientOutCluster()
		if err != nil {
			logrus.Fatalf("Can not create out-of-cluster client: %v", err)
		}
		kinesisClient, err := kinesisUtils.GetKubelessClientOutCluster()
		if err != nil {
			logrus.Fatalf("Can not create out-of-cluster client: %v", err)
		}

		kinesisTrigger, err := kinesisUtils.GetKinesisTriggerCustomResource(kinesisClient, triggerName, ns)
		if err != nil {
			logrus.Fatalf("Unable to find Kinesis trigger %s in namespace %s. Error %s", triggerName, ns, err)
		}

		streamName, err := cmd.Flags().GetString("stream")
		if err != nil {
			logrus.Fatal(err)
		}

		regionName, err := cmd.Flags().GetString("aws-region")
		if err != nil {
			logrus.Fatal(err)
		}

		shardID, err := cmd.Flags().GetString("shard-id")
		if err != nil {
			logrus.Fatal(err)
		}
		secretName, err := cmd.Flags().GetString("secret")
		if err != nil {
			logrus.Fatal(err)
		}
		functionName, err := cmd.Flags().GetString("function-name")
		if err != nil {
			logrus.Fatal(err)
		}
		if functionName != "" {
			_, err = kubelessUtils.GetFunctionCustomResource(kubelessClient, functionName, ns)
			if err != nil {
				logrus.Fatalf("Unable to find Function %s in namespace %s. Error %s", functionName, ns, err)
			}
		}

		dryrun, err := cmd.Flags().GetBool("dryrun")
		if err != nil {
			logrus.Fatal(err)
		}

		output, err := cmd.Flags().GetString("output")
		if err != nil {
			logrus.Fatal(err)
		}

		if regionName != "" {
			kinesisTrigger.Spec.Region = regionName
		}
		if secretName != "" {
			kinesisTrigger.Spec.Secret = secretName
		}
		if shardID != "" {
			kinesisTrigger.Spec.ShardID = shardID
		}
		if streamName != "" {
			kinesisTrigger.Spec.Stream = streamName
		}
<<<<<<< HEAD
		err = kinesisUtils.UpdateKinesisTriggerCustomResource(kinesisClient, kinesisTrigger)
=======

		if dryrun == true {
			res, err := utils.DryRunFmt(output, kinesisTrigger)
			if err != nil {
				logrus.Fatal(err)
			}
			fmt.Println(res)
			return
		}

		err = utils.UpdateKinesisTriggerCustomResource(kubelessClient, kinesisTrigger)
>>>>>>> 8beda89c
		if err != nil {
			logrus.Fatalf("Failed to update Kinesis trigger object %s in namespace %s. Error: %s", triggerName, ns, err)
		}
		logrus.Infof("Kinesis trigger %s updated in namespace %s successfully!", triggerName, ns)
	},
}

func init() {
	updateCmd.Flags().StringP("stream", "", "", "Name of the AWS Kinesis stream")
	updateCmd.Flags().StringP("aws-region", "", "", "AWS region in which stream is available")
	updateCmd.Flags().StringP("shard-id", "", "", "Shard-ID of the AWS kinesis stream")
	updateCmd.Flags().StringP("function-name", "", "", "Name of the Kubeless function to be associated with AWS Kinesis stream")
	updateCmd.Flags().StringP("secret", "", "", "Kubernetes secret that has AWS access key and secret key")
	updateCmd.Flags().Bool("dryrun", false, "Output JSON manifest of the function without creating it")
	updateCmd.Flags().StringP("output", "o", "yaml", "Output format")
}<|MERGE_RESOLUTION|>--- conflicted
+++ resolved
@@ -109,12 +109,9 @@
 		if streamName != "" {
 			kinesisTrigger.Spec.Stream = streamName
 		}
-<<<<<<< HEAD
-		err = kinesisUtils.UpdateKinesisTriggerCustomResource(kinesisClient, kinesisTrigger)
-=======
 
 		if dryrun == true {
-			res, err := utils.DryRunFmt(output, kinesisTrigger)
+			res, err := kubelessUtils.DryRunFmt(output, kinesisTrigger)
 			if err != nil {
 				logrus.Fatal(err)
 			}
@@ -122,8 +119,7 @@
 			return
 		}
 
-		err = utils.UpdateKinesisTriggerCustomResource(kubelessClient, kinesisTrigger)
->>>>>>> 8beda89c
+		err = kinesisUtils.UpdateKinesisTriggerCustomResource(kinesisClient, kinesisTrigger)
 		if err != nil {
 			logrus.Fatalf("Failed to update Kinesis trigger object %s in namespace %s. Error: %s", triggerName, ns, err)
 		}
