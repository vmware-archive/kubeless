--- conflicted
+++ resolved
@@ -17,12 +17,8 @@
 package http
 
 import (
-<<<<<<< HEAD
-=======
 	"fmt"
 
-	"github.com/kubeless/kubeless/pkg/utils"
->>>>>>> 8beda89c
 	"github.com/sirupsen/logrus"
 	"github.com/spf13/cobra"
 
@@ -61,9 +57,6 @@
 			logrus.Fatal(err)
 		}
 
-<<<<<<< HEAD
-		kubelessClient, err := kubelessUtils.GetKubelessClientOutCluster()
-=======
 		dryrun, err := cmd.Flags().GetBool("dryrun")
 		if err != nil {
 			logrus.Fatal(err)
@@ -74,8 +67,7 @@
 			logrus.Fatal(err)
 		}
 
-		kubelessClient, err := utils.GetKubelessClientOutCluster()
->>>>>>> 8beda89c
+		kubelessClient, err := kubelessUtils.GetKubelessClientOutCluster()
 		if err != nil {
 			logrus.Fatalf("Can not create out-of-cluster client: %v", err)
 		}
@@ -154,15 +146,8 @@
 		}
 		httpTrigger.Spec.BasicAuthSecret = basicAuthSecret
 
-<<<<<<< HEAD
-		httpClient, err := httpUtils.GetKubelessClientOutCluster()
-		if err != nil {
-			logrus.Fatalf("Can not create out-of-cluster client: %v", err)
-		}
-		err = httpUtils.CreateHTTPTriggerCustomResource(httpClient, &httpTrigger)
-=======
 		if dryrun == true {
-			res, err := utils.DryRunFmt(output, httpTrigger)
+			res, err := kubelessUtils.DryRunFmt(output, httpTrigger)
 			if err != nil {
 				logrus.Fatal(err)
 			}
@@ -170,8 +155,12 @@
 			return
 		}
 
-		err = utils.CreateHTTPTriggerCustomResource(kubelessClient, &httpTrigger)
->>>>>>> 8beda89c
+		httpClient, err := httpUtils.GetKubelessClientOutCluster()
+		if err != nil {
+			logrus.Fatalf("Can not create out-of-cluster client: %v", err)
+		}
+
+		err = httpUtils.CreateHTTPTriggerCustomResource(httpClient, &httpTrigger)
 		if err != nil {
 			logrus.Fatalf("Failed to deploy HTTP trigger %s in namespace %s. Error: %s", triggerName, ns, err)
 		}
