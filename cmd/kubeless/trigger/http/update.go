/*
Copyright (c) 2016-2017 Bitnami

Licensed under the Apache License, Version 2.0 (the "License");
you may not use this file except in compliance with the License.
You may obtain a copy of the License at

    http://www.apache.org/licenses/LICENSE-2.0

Unless required by applicable law or agreed to in writing, software
distributed under the License is distributed on an "AS IS" BASIS,
WITHOUT WARRANTIES OR CONDITIONS OF ANY KIND, either express or implied.
See the License for the specific language governing permissions and
limitations under the License.
*/

package http

import (
<<<<<<< HEAD
	httpUtils "github.com/kubeless/http-trigger/pkg/utils"
	kubelessUtils "github.com/kubeless/kubeless/pkg/utils"
=======
	"fmt"

	"github.com/kubeless/kubeless/pkg/utils"
>>>>>>> 8beda89c
	"github.com/sirupsen/logrus"
	"github.com/spf13/cobra"
)

var updateCmd = &cobra.Command{
	Use:   "update <http_trigger_name> FLAG",
	Short: "Update a http trigger",
	Long:  `Update a http trigger`,
	Run: func(cmd *cobra.Command, args []string) {
		if len(args) != 1 {
			logrus.Fatal("Need exactly one argument - http trigger name")
		}
		triggerName := args[0]

		ns, err := cmd.Flags().GetString("namespace")
		if err != nil {
			logrus.Fatal(err)
		}
		if ns == "" {
			ns = kubelessUtils.GetDefaultNamespace()
		}

		kubelessClient, err := kubelessUtils.GetKubelessClientOutCluster()
		if err != nil {
			logrus.Fatalf("Can not create out-of-cluster client: %v", err)
		}

		httpClient, err := httpUtils.GetKubelessClientOutCluster()
		if err != nil {
			logrus.Fatalf("Can not create out-of-cluster client: %v", err)
		}

		httpTrigger, err := httpUtils.GetHTTPTriggerCustomResource(httpClient, triggerName, ns)
		if err != nil {
			logrus.Fatalf("Unable to find HTTP trigger %s in namespace %s. Error %s", triggerName, ns, err)
		}

		functionName, err := cmd.Flags().GetString("function-name")
		if err != nil {
			logrus.Fatal(err)
		}

		if functionName != "" {
			_, err = kubelessUtils.GetFunctionCustomResource(kubelessClient, functionName, ns)
			if err != nil {
				logrus.Fatalf("Unable to find Function %s in namespace %s. Error %s", functionName, ns, err)
			}
			httpTrigger.Spec.FunctionName = functionName
		}

		path, err := cmd.Flags().GetString("path")
		if err != nil {
			logrus.Fatal(err)
		}
		if path != "" {
			httpTrigger.Spec.Path = path
		}

		hostName, err := cmd.Flags().GetString("hostname")
		if err != nil {
			logrus.Fatal(err)
		}
		if hostName != "" {
			httpTrigger.Spec.HostName = hostName
		}
		enableTLSAcme, err := cmd.Flags().GetBool("enableTLSAcme")
		if err != nil {
			logrus.Fatal(err)
		}
		httpTrigger.Spec.TLSAcme = enableTLSAcme

		tlsSecret, err := cmd.Flags().GetString("tls-secret")
		if err != nil {
			logrus.Fatal(err)
		}
		if enableTLSAcme && len(tlsSecret) > 0 {
			logrus.Fatalf("Cannot specify both --enableTLSAcme and --tls-secret")
		}
		if tlsSecret != "" {
			httpTrigger.Spec.TLSSecret = tlsSecret
		}

		gateway, err := cmd.Flags().GetString("gateway")
		if err != nil {
			logrus.Fatal(err)
		}
		if gateway != "" {
			httpTrigger.Spec.Gateway = gateway
		}

		basicAuthSecret, err := cmd.Flags().GetString("basic-auth-secret")
		if err != nil {
			logrus.Fatal(err)
		}
		if basicAuthSecret != "" {
			httpTrigger.Spec.BasicAuthSecret = basicAuthSecret
		}

<<<<<<< HEAD
		err = httpUtils.UpdateHTTPTriggerCustomResource(httpClient, httpTrigger)
=======
		dryrun, err := cmd.Flags().GetBool("dryrun")
		if err != nil {
			logrus.Fatal(err)
		}

		output, err := cmd.Flags().GetString("output")
		if err != nil {
			logrus.Fatal(err)
		}

		if dryrun == true {
			res, err := utils.DryRunFmt(output, httpTrigger)
			if err != nil {
				logrus.Fatal(err)
			}
			fmt.Println(res)
			return
		}

		err = utils.UpdateHTTPTriggerCustomResource(kubelessClient, httpTrigger)
>>>>>>> 8beda89c
		if err != nil {
			logrus.Fatalf("Failed to deploy HTTP trigger %s in namespace %s. Error: %s", triggerName, ns, err)
		}
		logrus.Infof("HTTP trigger %s updated in namespace %s successfully!", triggerName, ns)
	},
}

func init() {
	updateCmd.Flags().StringP("namespace", "n", "", "Specify namespace for the HTTP trigger")
	updateCmd.Flags().StringP("function-name", "", "", "Name of the function to be associated with trigger")
	updateCmd.Flags().StringP("path", "", "", "Ingress path for the function")
	updateCmd.Flags().StringP("hostname", "", "", "Specify a valid hostname for the function")
	updateCmd.Flags().BoolP("enableTLSAcme", "", false, "If true, routing rule will be configured for use with kube-lego")
	updateCmd.Flags().StringP("gateway", "", "", "Specify a valid gateway for the Ingress")
	updateCmd.Flags().StringP("basic-auth-secret", "", "", "Specify an existing secret name for basic authentication")
	updateCmd.Flags().StringP("tls-secret", "", "", "Specify an existing secret that contains a TLS private key and certificate to secure ingress")
	updateCmd.Flags().Bool("dryrun", false, "Output JSON manifest of the function without creating it")
	updateCmd.Flags().StringP("output", "o", "yaml", "Output format")
}<|MERGE_RESOLUTION|>--- conflicted
+++ resolved
@@ -17,14 +17,10 @@
 package http
 
 import (
-<<<<<<< HEAD
+	"fmt"
+
 	httpUtils "github.com/kubeless/http-trigger/pkg/utils"
 	kubelessUtils "github.com/kubeless/kubeless/pkg/utils"
-=======
-	"fmt"
-
-	"github.com/kubeless/kubeless/pkg/utils"
->>>>>>> 8beda89c
 	"github.com/sirupsen/logrus"
 	"github.com/spf13/cobra"
 )
@@ -123,9 +119,6 @@
 			httpTrigger.Spec.BasicAuthSecret = basicAuthSecret
 		}
 
-<<<<<<< HEAD
-		err = httpUtils.UpdateHTTPTriggerCustomResource(httpClient, httpTrigger)
-=======
 		dryrun, err := cmd.Flags().GetBool("dryrun")
 		if err != nil {
 			logrus.Fatal(err)
@@ -137,7 +130,7 @@
 		}
 
 		if dryrun == true {
-			res, err := utils.DryRunFmt(output, httpTrigger)
+			res, err := kubelessUtils.DryRunFmt(output, httpTrigger)
 			if err != nil {
 				logrus.Fatal(err)
 			}
@@ -145,8 +138,7 @@
 			return
 		}
 
-		err = utils.UpdateHTTPTriggerCustomResource(kubelessClient, httpTrigger)
->>>>>>> 8beda89c
+		err = httpUtils.UpdateHTTPTriggerCustomResource(httpClient, httpTrigger)
 		if err != nil {
 			logrus.Fatalf("Failed to deploy HTTP trigger %s in namespace %s. Error: %s", triggerName, ns, err)
 		}
