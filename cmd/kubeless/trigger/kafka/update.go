/*
Copyright (c) 2016-2017 Bitnami

Licensed under the Apache License, Version 2.0 (the "License");
you may not use this file except in compliance with the License.
You may obtain a copy of the License at

    http://www.apache.org/licenses/LICENSE-2.0

Unless required by applicable law or agreed to in writing, software
distributed under the License is distributed on an "AS IS" BASIS,
WITHOUT WARRANTIES OR CONDITIONS OF ANY KIND, either express or implied.
See the License for the specific language governing permissions and
limitations under the License.
*/

package kafka

import (
	"fmt"

	"github.com/sirupsen/logrus"
	"github.com/spf13/cobra"

	kafkaUtils "github.com/kubeless/kafka-trigger/pkg/utils"
	kubelessUtils "github.com/kubeless/kubeless/pkg/utils"
	metav1 "k8s.io/apimachinery/pkg/apis/meta/v1"
)

var updateCmd = &cobra.Command{
	Use:   "update <kafka_trigger_name> FLAG",
	Short: "Update a Kafka trigger",
	Long:  `Update a Kafka trigger`,
	Run: func(cmd *cobra.Command, args []string) {
		if len(args) != 1 {
			logrus.Fatal("Need exactly one argument - kafka trigger name")
		}
		triggerName := args[0]

		ns, err := cmd.Flags().GetString("namespace")
		if err != nil {
			logrus.Fatal(err)
		}
		if ns == "" {
			ns = kubelessUtils.GetDefaultNamespace()
		}

		kafkaClient, err := kafkaUtils.GetKubelessClientOutCluster()
		if err != nil {
			logrus.Fatalf("Can not create out-of-cluster client: %v", err)
		}

		kafkaTrigger, err := kafkaUtils.GetKafkaTriggerCustomResource(kafkaClient, triggerName, ns)
		if err != nil {
			logrus.Fatalf("Unable to find Kafka trigger %s in namespace %s. Error %s", triggerName, ns, err)
		}

		topic, err := cmd.Flags().GetString("trigger-topic")
		if err != nil {
			logrus.Fatal(err)
		}

		if topic != "" {
			kafkaTrigger.Spec.Topic = topic
		}

		functionSelector, err := cmd.Flags().GetString("function-selector")
		if err != nil {
			logrus.Fatal(err)
		}

		dryrun, err := cmd.Flags().GetBool("dryrun")
		if err != nil {
			logrus.Fatal(err)
		}

		output, err := cmd.Flags().GetString("output")
		if err != nil {
			logrus.Fatal(err)
		}

		if functionSelector != "" {
			labelSelector, err := metav1.ParseToLabelSelector(functionSelector)
			if err != nil {
				logrus.Fatal("Invalid lable selector specified " + err.Error())
			}
			kafkaTrigger.Spec.FunctionSelector.MatchLabels = labelSelector.MatchLabels
		}

<<<<<<< HEAD
		err = kafkaUtils.UpdateKafkaTriggerCustomResource(kafkaClient, kafkaTrigger)
=======
		if dryrun == true {
			res, err := utils.DryRunFmt(output, kafkaTrigger)
			if err != nil {
				logrus.Fatal(err)
			}
			fmt.Println(res)
			return
		}

		err = utils.UpdateKafkaTriggerCustomResource(kubelessClient, kafkaTrigger)
>>>>>>> 8beda89c
		if err != nil {
			logrus.Fatalf("Failed to update Kafka trigger object %s in namespace %s. Error: %s", triggerName, ns, err)
		}
		logrus.Infof("Kafka trigger %s updated in namespace %s successfully!", triggerName, ns)
	},
}

func init() {
	updateCmd.Flags().StringP("namespace", "n", "", "Specify namespace for the function")
	updateCmd.Flags().StringP("trigger-topic", "", "", "Specify topic to listen to in Kafka broker")
	updateCmd.Flags().StringP("function-selector", "", "", "Selector (label query) to select function on (e.g. -function-selector key1=value1,key2=value2)")
	updateCmd.Flags().Bool("dryrun", false, "Output JSON manifest of the function without creating it")
	updateCmd.Flags().StringP("output", "o", "yaml", "Output format")
}<|MERGE_RESOLUTION|>--- conflicted
+++ resolved
@@ -87,11 +87,8 @@
 			kafkaTrigger.Spec.FunctionSelector.MatchLabels = labelSelector.MatchLabels
 		}
 
-<<<<<<< HEAD
-		err = kafkaUtils.UpdateKafkaTriggerCustomResource(kafkaClient, kafkaTrigger)
-=======
 		if dryrun == true {
-			res, err := utils.DryRunFmt(output, kafkaTrigger)
+			res, err := kubelessUtils.DryRunFmt(output, kafkaTrigger)
 			if err != nil {
 				logrus.Fatal(err)
 			}
@@ -99,8 +96,7 @@
 			return
 		}
 
-		err = utils.UpdateKafkaTriggerCustomResource(kubelessClient, kafkaTrigger)
->>>>>>> 8beda89c
+		err = kafkaUtils.UpdateKafkaTriggerCustomResource(kafkaClient, kafkaTrigger)
 		if err != nil {
 			logrus.Fatalf("Failed to update Kafka trigger object %s in namespace %s. Error: %s", triggerName, ns, err)
 		}
