--- conflicted
+++ resolved
@@ -214,11 +214,7 @@
 			"function":   funcName,
 		}
 
-<<<<<<< HEAD
-		f, err := getFunctionDescription(funcName, ns, handler, file, funcDeps, runtime, runtimeImage, mem, cpu, timeout, imagePullPolicy, port, servicePort, headless, envs, labels, secrets, serviceAccount, defaultFunctionSpec)
-=======
-		f, err := getFunctionDescription(funcName, ns, handler, file, funcDeps, runtime, runtimeImage, mem, cpu, timeout, imagePullPolicy, port, servicePort, headless, envs, labels, secrets, nodeSelectors, defaultFunctionSpec)
->>>>>>> cab7c64f
+		f, err := getFunctionDescription(funcName, ns, handler, file, funcDeps, runtime, runtimeImage, mem, cpu, timeout, imagePullPolicy, serviceAccount, port, servicePort, headless, envs, labels, secrets, nodeSelectors, defaultFunctionSpec)
 		if err != nil {
 			logrus.Fatal(err)
 		}
@@ -292,11 +288,8 @@
 	deployCmd.Flags().StringSliceP("label", "l", []string{}, "Specify labels of the function. Both separator ':' and '=' are allowed. For example: --label foo1=bar1,foo2:bar2")
 	deployCmd.Flags().StringSliceP("secrets", "", []string{}, "Specify Secrets to be mounted to the functions container. For example: --secrets mySecret")
 	deployCmd.Flags().StringSliceP("env", "e", []string{}, "Specify environment variable of the function. Both separator ':' and '=' are allowed. For example: --env foo1=bar1,foo2:bar2")
-<<<<<<< HEAD
+	deployCmd.Flags().StringSliceP("node-selectors", "", []string{}, "Specify node selectors for the function. Both separator ':' and '=' are allowed. For example: --node-selectors key1=val1,key2:val2")
 	deployCmd.Flags().StringP("service-account", "", "", "Specify service account for the function. For example: --service-account controller-acct")
-=======
-	deployCmd.Flags().StringSliceP("node-selectors", "", []string{}, "Specify node selectors for the function. Both separator ':' and '=' are allowed. For example: --node-selectors key1=val1,key2:val2")
->>>>>>> cab7c64f
 	deployCmd.Flags().StringP("namespace", "n", "", "Specify namespace for the function")
 	deployCmd.Flags().StringP("dependencies", "d", "", "Specify a file containing list of dependencies for the function")
 	deployCmd.Flags().StringP("schedule", "", "", "Specify schedule in cron format for scheduled function")
