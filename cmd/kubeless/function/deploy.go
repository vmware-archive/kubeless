/*
Copyright (c) 2016-2017 Bitnami

Licensed under the Apache License, Version 2.0 (the "License");
you may not use this file except in compliance with the License.
You may obtain a copy of the License at

    http://www.apache.org/licenses/LICENSE-2.0

Unless required by applicable law or agreed to in writing, software
distributed under the License is distributed on an "AS IS" BASIS,
WITHOUT WARRANTIES OR CONDITIONS OF ANY KIND, either express or implied.
See the License for the specific language governing permissions and
limitations under the License.
*/

package function

import (
	"encoding/json"
	"fmt"
	"strings"

<<<<<<< HEAD
	cronjobApi "github.com/kubeless/cronjob-trigger/pkg/apis/kubeless/v1beta1"
	cronjobUtils "github.com/kubeless/cronjob-trigger/pkg/utils"
=======
	"github.com/ghodss/yaml"
>>>>>>> 8beda89c
	kubelessApi "github.com/kubeless/kubeless/pkg/apis/kubeless/v1beta1"
	"github.com/kubeless/kubeless/pkg/langruntime"
	kubelessUtils "github.com/kubeless/kubeless/pkg/utils"
	"github.com/robfig/cron"
	"github.com/sirupsen/logrus"
	"github.com/spf13/cobra"
	metav1 "k8s.io/apimachinery/pkg/apis/meta/v1"
)

var deployCmd = &cobra.Command{
	Use:   "deploy <function_name> FLAG",
	Short: "deploy a function to Kubeless",
	Long:  `deploy a function to Kubeless`,
	Run: func(cmd *cobra.Command, args []string) {
		cli := kubelessUtils.GetClientOutOfCluster()
		apiExtensionsClientset := kubelessUtils.GetAPIExtensionsClientOutOfCluster()
		config, err := kubelessUtils.GetKubelessConfig(cli, apiExtensionsClientset)
		if err != nil {
			logrus.Fatalf("Unable to read the configmap: %v", err)
		}

		var lr = langruntime.New(config)
		lr.ReadConfigMap()

		if len(args) != 1 {
			logrus.Fatal("Need exactly one argument - function name")
		}
		funcName := args[0]

		schedule, err := cmd.Flags().GetString("schedule")
		if err != nil {
			logrus.Fatal(err)
		}

		if schedule != "" {
			if _, err := cron.ParseStandard(schedule); err != nil {
				logrus.Fatalf("Invalid value for --schedule. " + err.Error())
			}
		}

		labels, err := cmd.Flags().GetStringSlice("label")
		if err != nil {
			logrus.Fatal(err)
		}

		envs, err := cmd.Flags().GetStringArray("env")
		if err != nil {
			logrus.Fatal(err)
		}

		runtime, err := cmd.Flags().GetString("runtime")
		if err != nil {
			logrus.Fatal(err)
		}

		if runtime != "" && !lr.IsValidRuntime(runtime) {
			logrus.Fatalf("Invalid runtime: %s. Supported runtimes are: %s",
				runtime, strings.Join(lr.GetRuntimes(), ", "))
		}

		handler, err := cmd.Flags().GetString("handler")
		if err != nil {
			logrus.Fatal(err)
		}

		file, err := cmd.Flags().GetString("from-file")
		if err != nil {
			logrus.Fatal(err)
		}

		ns, err := cmd.Flags().GetString("namespace")
		if err != nil {
			logrus.Fatal(err)
		}
		if ns == "" {
			ns = kubelessUtils.GetDefaultNamespace()
		}

		deps, err := cmd.Flags().GetString("dependencies")
		if err != nil {
			logrus.Fatal(err)
		}

		secrets, err := cmd.Flags().GetStringSlice("secrets")
		if err != nil {
			logrus.Fatal(err)
		}

		runtimeImage, err := cmd.Flags().GetString("runtime-image")
		if err != nil {
			logrus.Fatal(err)
		}

		imagePullPolicy, err := cmd.Flags().GetString("image-pull-policy")
		if err != nil {
			logrus.Fatal(err)
		}

		if imagePullPolicy != "IfNotPresent" && imagePullPolicy != "Always" && imagePullPolicy != "Never" {
			err := fmt.Errorf("image-pull-policy must be {IfNotPresent|Always|Never}")
			logrus.Fatal(err)
		}

		mem, err := cmd.Flags().GetString("memory")
		if err != nil {
			logrus.Fatal(err)
		}

		cpu, err := cmd.Flags().GetString("cpu")
		if err != nil {
			logrus.Fatal(err)
		}

		timeout, err := cmd.Flags().GetString("timeout")
		if err != nil {
			logrus.Fatal(err)
		}

		output, err := cmd.Flags().GetString("output")
		if err != nil {
			logrus.Fatal(err)
		}

		headless, err := cmd.Flags().GetBool("headless")
		if err != nil {
			logrus.Fatal(err)
		}

		dryrun, err := cmd.Flags().GetBool("dryrun")
		if err != nil {
			logrus.Fatal(err)
		}

		port, err := cmd.Flags().GetInt32("port")
		if err != nil {
			logrus.Fatal(err)
		}
		if port <= 0 || port > 65535 {
			logrus.Fatalf("Invalid port number %d specified", port)
		}

		funcDeps := ""
		if deps != "" {
			contentType, err := getContentType(deps)
			if err != nil {
				logrus.Fatal(err)
			}
			funcDeps, _, err = parseContent(deps, contentType)
			if err != nil {
				logrus.Fatal(err)
			}
		}

		if runtime == "" && runtimeImage == "" {
			logrus.Fatal("Either `--runtime` or `--runtime-image` flag must be specified.")
		}

		if runtime != "" && handler == "" {
			logrus.Fatal("You must specify handler for the runtime.")
		}

		defaultFunctionSpec := kubelessApi.Function{}
		defaultFunctionSpec.ObjectMeta.Labels = map[string]string{
			"created-by": "kubeless",
			"function":   funcName,
		}

		f, err := getFunctionDescription(funcName, ns, handler, file, funcDeps, runtime, runtimeImage, mem, cpu, timeout, imagePullPolicy, port, headless, envs, labels, secrets, defaultFunctionSpec)
		if err != nil {
			logrus.Fatal(err)
		}

<<<<<<< HEAD
		kubelessClient, err := kubelessUtils.GetKubelessClientOutCluster()
=======
		if dryrun == true {
			if output == "json" {
				j, err := json.MarshalIndent(f, "", "    ")
				if err != nil {
					logrus.Fatal(err)
				}
				fmt.Println(string(j[:]))
				return
			} else if output == "yaml" {
				y, err := yaml.Marshal(f)
				if err != nil {
					logrus.Fatal(err)
				}
				fmt.Println(string(y[:]))
				return
			} else {
				logrus.Infof("Output format needs to be yaml or json")
				return
			}
		}

		kubelessClient, err := utils.GetKubelessClientOutCluster()
>>>>>>> 8beda89c
		if err != nil {
			logrus.Fatal(err)
		}

		logrus.Infof("Deploying function...")
		err = kubelessUtils.CreateFunctionCustomResource(kubelessClient, f)
		if err != nil {
			logrus.Fatalf("Failed to deploy %s. Received:\n%s", funcName, err)
		}
		logrus.Infof("Function %s submitted for deployment", funcName)
		logrus.Infof("Check the deployment status executing 'kubeless function ls %s'", funcName)

		if schedule != "" {
			cronJobTrigger := cronjobApi.CronJobTrigger{}
			cronJobTrigger.TypeMeta = metav1.TypeMeta{
				Kind:       "CronJobTrigger",
				APIVersion: "kubeless.io/v1beta1",
			}
			cronJobTrigger.ObjectMeta = metav1.ObjectMeta{
				Name:      funcName,
				Namespace: ns,
			}
			cronJobTrigger.ObjectMeta.Labels = map[string]string{
				"created-by": "kubeless",
				"function":   funcName,
			}
			cronJobTrigger.Spec.FunctionName = funcName
			cronJobTrigger.Spec.Schedule = schedule
			cronjobClient, err := cronjobUtils.GetKubelessClientOutCluster()
			if err != nil {
				logrus.Fatal(err)
			}
			err = cronjobUtils.CreateCronJobCustomResource(cronjobClient, &cronJobTrigger)
			if err != nil {
				logrus.Fatalf("Failed to deploy cron job trigger %s. Received:\n%s", funcName, err)
			}
		}
	},
}

func init() {
	deployCmd.Flags().StringP("runtime", "r", "", "Specify runtime")
	deployCmd.Flags().StringP("handler", "", "", "Specify handler")
	deployCmd.Flags().StringP("from-file", "f", "", "Specify code file or a URL to the code file")
	deployCmd.Flags().StringSliceP("label", "l", []string{}, "Specify labels of the function. Both separator ':' and '=' are allowed. For example: --label foo1=bar1,foo2:bar2")
	deployCmd.Flags().StringSliceP("secrets", "", []string{}, "Specify Secrets to be mounted to the functions container. For example: --secrets mySecret")
	deployCmd.Flags().StringArrayP("env", "e", []string{}, "Specify environment variable of the function. Both separator ':' and '=' are allowed. For example: --env foo1=bar1,foo2:bar2")
	deployCmd.Flags().StringP("namespace", "n", "", "Specify namespace for the function")
	deployCmd.Flags().StringP("dependencies", "d", "", "Specify a file containing list of dependencies for the function")
	deployCmd.Flags().StringP("schedule", "", "", "Specify schedule in cron format for scheduled function")
	deployCmd.Flags().StringP("memory", "", "", "Request amount of memory, which is measured in bytes, for the function. It is expressed as a plain integer or a fixed-point interger with one of these suffies: E, P, T, G, M, K, Ei, Pi, Ti, Gi, Mi, Ki")
	deployCmd.Flags().StringP("cpu", "", "", "Request amount of cpu for the function, which is measured in units of cores. Please see the following link for more information: https://kubernetes.io/docs/concepts/configuration/manage-compute-resources-container/#meaning-of-cpu")
	deployCmd.Flags().StringP("runtime-image", "", "", "Custom runtime image")
	deployCmd.Flags().StringP("image-pull-policy", "", "Always", "Image pull policy")
	deployCmd.Flags().StringP("timeout", "", "180", "Maximum timeout (in seconds) for the function to complete its execution")
	deployCmd.Flags().StringP("output", "o", "yaml", "Output format")
	deployCmd.Flags().Bool("headless", false, "Deploy http-based function without a single service IP and load balancing support from Kubernetes. See: https://kubernetes.io/docs/concepts/services-networking/service/#headless-services")
	deployCmd.Flags().Bool("dryrun", false, "Output JSON manifest of the function without creating it")
	deployCmd.Flags().Int32("port", 8080, "Deploy http-based function with a custom port")
}<|MERGE_RESOLUTION|>--- conflicted
+++ resolved
@@ -21,12 +21,9 @@
 	"fmt"
 	"strings"
 
-<<<<<<< HEAD
+	"github.com/ghodss/yaml"
 	cronjobApi "github.com/kubeless/cronjob-trigger/pkg/apis/kubeless/v1beta1"
 	cronjobUtils "github.com/kubeless/cronjob-trigger/pkg/utils"
-=======
-	"github.com/ghodss/yaml"
->>>>>>> 8beda89c
 	kubelessApi "github.com/kubeless/kubeless/pkg/apis/kubeless/v1beta1"
 	"github.com/kubeless/kubeless/pkg/langruntime"
 	kubelessUtils "github.com/kubeless/kubeless/pkg/utils"
@@ -199,9 +196,6 @@
 			logrus.Fatal(err)
 		}
 
-<<<<<<< HEAD
-		kubelessClient, err := kubelessUtils.GetKubelessClientOutCluster()
-=======
 		if dryrun == true {
 			if output == "json" {
 				j, err := json.MarshalIndent(f, "", "    ")
@@ -223,8 +217,7 @@
 			}
 		}
 
-		kubelessClient, err := utils.GetKubelessClientOutCluster()
->>>>>>> 8beda89c
+		kubelessClient, err := kubelessUtils.GetKubelessClientOutCluster()
 		if err != nil {
 			logrus.Fatal(err)
 		}
