--- conflicted
+++ resolved
@@ -117,11 +117,7 @@
 	file.Close()
 	defer os.Remove(file.Name()) // clean up
 
-<<<<<<< HEAD
-	result, err := getFunctionDescription("test", "default", "file.handler", file.Name(), "dependencies", "runtime", "test-image", "128Mi", "", "10", "Always", 8080, 0, false, []string{"TEST=1"}, []string{"test=1"}, []string{"secretName"}, "serviceAccount", kubelessApi.Function{})
-=======
-	result, err := getFunctionDescription("test", "default", "file.handler", file.Name(), "dependencies", "runtime", "test-image", "128Mi", "", "10", "Always", 8080, 0, false, []string{"TEST=1"}, []string{"test=1"}, []string{"secretName"}, []string{"foo1=bar1", "baz1:qux1"}, kubelessApi.Function{})
->>>>>>> cab7c64f
+	result, err := getFunctionDescription("test", "default", "file.handler", file.Name(), "dependencies", "runtime", "test-image", "128Mi", "", "10", "Always", "serviceAccount", 8080, 0, false, []string{"TEST=1"}, []string{"test=1"}, []string{"secretName"}, []string{"foo1=bar1", "baz1:qux1"}, kubelessApi.Function{})
 
 	if err != nil {
 		t.Error(err)
@@ -213,11 +209,7 @@
 	}
 
 	// It should take the default values
-<<<<<<< HEAD
-	result2, err := getFunctionDescription("test", "default", "", "", "", "", "", "", "", "", "Always", 8080, 0, false, []string{}, []string{}, []string{}, "", expectedFunction)
-=======
-	result2, err := getFunctionDescription("test", "default", "", "", "", "", "", "", "", "", "Always", 8080, 0, false, []string{}, []string{}, []string{}, []string{}, expectedFunction)
->>>>>>> cab7c64f
+	result2, err := getFunctionDescription("test", "default", "", "", "", "", "", "", "", "", "Always", "", 8080, 0, false, []string{}, []string{}, []string{}, []string{}, expectedFunction)
 
 	if err != nil {
 		t.Error(err)
@@ -238,11 +230,7 @@
 	file.Close()
 	defer os.Remove(file.Name()) // clean up
 
-<<<<<<< HEAD
-	result3, err := getFunctionDescription("test", "default", "file.handler2", file.Name(), "dependencies2", "runtime2", "test-image2", "256Mi", "100m", "20", "Always", 8080, 0, false, []string{"TEST=2"}, []string{"test=2"}, []string{"secret2"}, "NewServiceAccount", expectedFunction)
-=======
-	result3, err := getFunctionDescription("test", "default", "file.handler2", file.Name(), "dependencies2", "runtime2", "test-image2", "256Mi", "100m", "20", "Always", 8080, 0, false, []string{"TEST=2"}, []string{"test=2"}, []string{"secret2"}, []string{"foo2=bar2", "baz2:qux2"}, expectedFunction)
->>>>>>> cab7c64f
+	result3, err := getFunctionDescription("test", "default", "file.handler2", file.Name(), "dependencies2", "runtime2", "test-image2", "256Mi", "100m", "20", "Always", "NewServiceAccount", 8080, 0, false, []string{"TEST=2"}, []string{"test=2"}, []string{"secret2"}, []string{"foo2=bar2", "baz2:qux2"}, expectedFunction)
 
 	if err != nil {
 		t.Error(err)
@@ -373,11 +361,7 @@
 	file.Close()
 	zipW.Close()
 
-<<<<<<< HEAD
-	result4, err := getFunctionDescription("test", "default", "file.handler", newfile.Name(), "dependencies", "runtime", "", "", "", "", "Always", 8080, 0, false, []string{}, []string{}, []string{}, "", expectedFunction)
-=======
-	result4, err := getFunctionDescription("test", "default", "file.handler", newfile.Name(), "dependencies", "runtime", "", "", "", "", "Always", 8080, 0, false, []string{}, []string{}, []string{}, []string{}, expectedFunction)
->>>>>>> cab7c64f
+	result4, err := getFunctionDescription("test", "default", "file.handler", newfile.Name(), "dependencies", "runtime", "", "", "", "", "Always", "", 8080, 0, false, []string{}, []string{}, []string{}, []string{}, expectedFunction)
 	if err != nil {
 		t.Error(err)
 	}
@@ -386,11 +370,7 @@
 	}
 
 	// It should maintain previous HPA definition
-<<<<<<< HEAD
-	result5, err := getFunctionDescription("test", "default", "file.handler", file.Name(), "dependencies", "runtime", "test-image", "128Mi", "", "10", "Always", 8080, 0, false, []string{"TEST=1"}, []string{"test=1"}, []string{}, "serviceAccount", kubelessApi.Function{
-=======
-	result5, err := getFunctionDescription("test", "default", "file.handler", file.Name(), "dependencies", "runtime", "test-image", "128Mi", "", "10", "Always", 8080, 0, false, []string{"TEST=1"}, []string{"test=1"}, []string{}, []string{}, kubelessApi.Function{
->>>>>>> cab7c64f
+	result5, err := getFunctionDescription("test", "default", "file.handler", file.Name(), "dependencies", "runtime", "test-image", "128Mi", "", "10", "Always", "serviceAccount", 8080, 0, false, []string{"TEST=1"}, []string{"test=1"}, []string{}, []string{}, kubelessApi.Function{
 
 		Spec: kubelessApi.FunctionSpec{
 			HorizontalPodAutoscaler: v2beta1.HorizontalPodAutoscaler{
@@ -405,11 +385,7 @@
 	}
 
 	// It should set the Port, ServicePort and headless service properly
-<<<<<<< HEAD
-	result6, err := getFunctionDescription("test", "default", "file.handler", file.Name(), "dependencies", "runtime", "test-image", "128Mi", "", "", "Always", 9091, 9092, true, []string{}, []string{}, []string{}, "serviceAccount", kubelessApi.Function{})
-=======
-	result6, err := getFunctionDescription("test", "default", "file.handler", file.Name(), "dependencies", "runtime", "test-image", "128Mi", "", "", "Always", 9091, 9092, true, []string{}, []string{}, []string{}, []string{}, kubelessApi.Function{})
->>>>>>> cab7c64f
+	result6, err := getFunctionDescription("test", "default", "file.handler", file.Name(), "dependencies", "runtime", "test-image", "128Mi", "", "", "Always", "serviceAccount", 9091, 9092, true, []string{}, []string{}, []string{}, []string{}, kubelessApi.Function{})
 	expectedPort := v1.ServicePort{
 		Name:       "http-function-port",
 		Port:       9092,
@@ -511,11 +487,7 @@
 		},
 	}
 
-<<<<<<< HEAD
-	result7, err := getFunctionDescription("test", "default", "file.handler", ts.URL, "dependencies", "runtime", "test-image", "128Mi", "", "10", "Always", 8080, 0, false, []string{"TEST=1"}, []string{"test=1"}, []string{"secretName"}, "serviceAccount", kubelessApi.Function{})
-=======
-	result7, err := getFunctionDescription("test", "default", "file.handler", ts.URL, "dependencies", "runtime", "test-image", "128Mi", "", "10", "Always", 8080, 0, false, []string{"TEST=1"}, []string{"test=1"}, []string{"secretName"}, []string{"foo3=bar3", "baz3:qux3"}, kubelessApi.Function{})
->>>>>>> cab7c64f
+	result7, err := getFunctionDescription("test", "default", "file.handler", ts.URL, "dependencies", "runtime", "test-image", "128Mi", "", "10", "Always", "serviceAccount", 8080, 0, false, []string{"TEST=1"}, []string{"test=1"}, []string{"secretName"}, []string{"foo3=bar3", "baz3:qux3"}, kubelessApi.Function{})
 
 	if err != nil {
 		t.Error(err)
@@ -539,11 +511,7 @@
 
 	expectedURLFunction.Spec.FunctionContentType = "url+zip"
 	expectedURLFunction.Spec.Function = ts2.URL + "/test.zip"
-<<<<<<< HEAD
-	result8, err := getFunctionDescription("test", "default", "file.handler", ts2.URL+"/test.zip", "dependencies", "runtime", "test-image", "128Mi", "", "10", "Always", 8080, 0, false, []string{"TEST=1"}, []string{"test=1"}, []string{"secretName"}, "serviceAccount", kubelessApi.Function{})
-=======
-	result8, err := getFunctionDescription("test", "default", "file.handler", ts2.URL+"/test.zip", "dependencies", "runtime", "test-image", "128Mi", "", "10", "Always", 8080, 0, false, []string{"TEST=1"}, []string{"test=1"}, []string{"secretName"}, []string{}, kubelessApi.Function{})
->>>>>>> cab7c64f
+	result8, err := getFunctionDescription("test", "default", "file.handler", ts2.URL+"/test.zip", "dependencies", "runtime", "test-image", "128Mi", "", "10", "Always", "serviceAccount", 8080, 0, false, []string{"TEST=1"}, []string{"test=1"}, []string{"secretName"}, []string{}, kubelessApi.Function{})
 	if err != nil {
 		t.Error(err)
 	}
